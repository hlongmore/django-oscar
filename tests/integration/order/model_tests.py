--- conflicted
+++ resolved
@@ -6,7 +6,6 @@
 import mock
 
 from oscar.apps.address.models import Country
-from oscar.apps.basket.models import Basket
 from oscar.apps.order.models import ShippingAddress, Order, Line, \
         ShippingEvent, ShippingEventType, ShippingEventQuantity, OrderNote, \
         OrderDiscount
@@ -227,15 +226,10 @@
         self.order = create_order(number='100002', basket=basket)
         self.line = self.order.lines.all()[0]
 
-<<<<<<< HEAD
-        self.shipped, _ = ShippingEventType.objects.get_or_create(
-            name='Shipped', is_required=True, sequence_number=0)
-        self.returned, _ = ShippingEventType.objects.get_or_create(
-            name='Returned', is_required=False, sequence_number=1)
-=======
-        self.shipped,_ = ShippingEventType.objects.get_or_create(name='Shipped')
-        self.returned,_ = ShippingEventType.objects.get_or_create(name='Returned')
->>>>>>> 1e6347a6
+        self.shipped, __ = ShippingEventType.objects.get_or_create(
+            name='Shipped')
+        self.returned, __ = ShippingEventType.objects.get_or_create(
+            name='Returned')
 
     def tearDown(self):
         ShippingEventType.objects.all().delete()
