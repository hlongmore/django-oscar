--- conflicted
+++ resolved
@@ -60,12 +60,8 @@
             url(r'^login/$', self.login_view.as_view(), name='login'),
             url(r'^logout/$', self.logout_view.as_view(), name='logout'),
             url(r'^register/$', self.register_view.as_view(), name='register'),
-<<<<<<< HEAD
-=======
-
             url(r'^$', login_required(self.summary_view.as_view()),
                 name='summary'),
->>>>>>> 838bbf3e
             url(r'^change-password/$',
                 login_required(self.change_password_view.as_view()),
                 name='change-password'),
