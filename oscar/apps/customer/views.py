--- conflicted
+++ resolved
@@ -17,11 +17,8 @@
 from oscar.views.generic import PostActionMixin
 from oscar.apps.customer.utils import get_password_reset_url
 from oscar.core.loading import get_class, get_profile_class, get_classes
-<<<<<<< HEAD
+from oscar.core.compat import get_user_model
 from .mixins import PageTitleMixin
-=======
-from oscar.core.compat import get_user_model
->>>>>>> cbcd5d70
 
 Dispatcher = get_class('customer.utils', 'Dispatcher')
 EmailAuthenticationForm, EmailUserCreationForm, OrderSearchForm = get_classes(
@@ -42,12 +39,6 @@
 User = get_user_model()
 
 
-<<<<<<< HEAD
-class AccountRegistrationView(TemplateView):
-    template_name = 'customer/registration.html'
-    redirect_field_name = 'next'
-    registration_prefix = 'registration'
-=======
 class LogoutView(RedirectView):
     url = '/'
     permanent = False
@@ -62,10 +53,12 @@
         return response
 
 
-class ProfileUpdateView(FormView):
+class ProfileUpdateView(PageTitleMixin, FormView):
     form_class = ProfileForm
-    template_name = 'customer/profile_form.html'
+    template_name = 'customer/profile/profile_form.html'
     communication_type_code = 'EMAIL_CHANGED'
+    page_title = _('Edit Profile')
+    active_tab = 'profile'
 
     def get_form_kwargs(self):
         kwargs = super(ProfileUpdateView, self).get_form_kwargs()
@@ -104,298 +97,8 @@
         return HttpResponseRedirect(self.get_success_url())
 
     def get_success_url(self):
-        return reverse('customer:summary')
-
-
-class AccountSummaryView(TemplateView):
-    template_name = 'customer/profile.html'
-
-    def get_context_data(self, **kwargs):
-        ctx = super(AccountSummaryView, self).get_context_data(**kwargs)
-        # Delegate data fetching to separate methods so they are easy to
-        # override.
-        ctx['addressbook_size'] = self.request.user.addresses.all().count()
-        ctx['default_shipping_address'] = self.get_default_shipping_address(
-            self.request.user)
-        ctx['default_billing_address'] = self.get_default_billing_address(
-            self.request.user)
-        ctx['orders'] = self.get_orders(self.request.user)
-        ctx['emails'] = self.get_emails(self.request.user)
-        ctx['alerts'] = self.get_product_alerts(self.request.user)
-        ctx['profile_fields'] = self.get_profile_fields(self.request.user)
-
-        ctx['active_tab'] = self.request.GET.get('tab', 'profile')
-        return ctx
-
-    def get_orders(self, user):
-        return Order._default_manager.filter(user=user)[0:5]
-
-    def get_profile_fields(self, user):
-        field_data = []
-
-        # Check for custom user model
-        for field_name in User._meta.additional_fields:
-            field_data.append(
-                self.get_model_field_data(user, field_name))
-
-        # Check for profile class
-        profile_class = get_profile_class()
-        if profile_class:
-            try:
-                profile = profile_class.objects.get(user=user)
-            except ObjectDoesNotExist:
-                profile = profile_class(user=user)
-
-            for field_name in profile._meta.get_all_field_names():
-                if field_name in ('user', 'id'):
-                    continue
-                field_data.append(
-                    self.get_model_field_data(profile, field_name))
-
-        return field_data
-
-    def get_model_field_data(self, model_class, field_name):
-        """
-        Extract the verbose name and value for a model's field value
-        """
-        field = model_class._meta.get_field(field_name)
-        if field.choices:
-            value = getattr(model_class, 'get_%s_display' % field_name)()
-        else:
-            value = getattr(model_class, field_name)
-        return {
-            'name': getattr(field, 'verbose_name'),
-            'value': value,
-        }
-
-    def post(self, request, *args, **kwargs):
-        # A POST means an attempt to change the status of an alert
-        if 'cancel_alert' in request.POST:
-            return self.cancel_alert(request.POST.get('cancel_alert'))
-        return super(AccountSummaryView, self).post(request, *args, **kwargs)
-
-    def cancel_alert(self, alert_id):
-        try:
-            alert = ProductAlert.objects.get(user=self.request.user, pk=alert_id)
-        except ProductAlert.DoesNotExist:
-            messages.error(self.request, _("No alert found"))
-        else:
-            alert.cancel()
-            messages.success(self.request, _("Alert cancelled"))
-        return HttpResponseRedirect(
-            reverse('customer:summary')+'?tab=alerts'
-        )
-
-    def get_emails(self, user):
-        return Email.objects.filter(user=user)
-
-    def get_product_alerts(self, user):
-        return ProductAlert.objects.select_related().filter(
-            user=self.request.user,
-            date_closed=None,
-        )
-
-    def get_default_billing_address(self, user):
-        return self.get_user_address(user, is_default_for_billing=True)
-
-    def get_default_shipping_address(self, user):
-        return self.get_user_address(user, is_default_for_shipping=True)
-
-    def get_user_address(self, user, **filters):
-        try:
-            return user.addresses.get(**filters)
-        except UserAddress.DoesNotExist:
-            return None
-
-
-class RegisterUserMixin(object):
->>>>>>> cbcd5d70
-    communication_type_code = 'REGISTRATION'
-
-    def register_user(self, form):
-        """
-        Create a user instance and send a new registration email (if configured
-        to).
-        """
-        user = form.save()
-
-        if getattr(settings, 'OSCAR_SEND_REGISTRATION_EMAIL', True):
-            self.send_registration_email(user)
-
-        # Raise signal
-        user_registered.send_robust(sender=self, user=user)
-
-        # We have to authenticate before login
-        try:
-            user = authenticate(
-                username=user.email,
-                password=form.cleaned_data['password1'])
-        except User.MultipleObjectsReturned:
-            # Handle race condition where the registration request is made
-            # multiple times in quick succession.  This leads to both requests
-            # passing the uniqueness check and creating users (as the first one
-            # hasn't committed when the second one runs the check).  We retain
-            # the first one and delete the dupes.
-            users = User.objects.filter(email=user.email)
-            user = users[0]
-            for u in users[1:]:
-                u.delete()
-
-        auth_login(self.request, user)
-
-        return user
-
-    def send_registration_email(self, user):
-        code = self.communication_type_code
-        ctx = {'user': user,
-               'site': get_current_site(self.request)}
-        messages = CommunicationEventType.objects.get_and_render(
-            code, ctx)
-        if messages and messages['body']:
-            Dispatcher().dispatch_user_messages(user, messages)
-
-
-class AccountRegistrationView(FormView, RegisterUserMixin):
-    form_class = EmailUserCreationForm
-    template_name = 'customer/registration.html'
-    redirect_field_name = 'next'
-
-    def get(self, request, *args, **kwargs):
-        if request.user.is_authenticated():
-            return HttpResponseRedirect(settings.LOGIN_REDIRECT_URL)
-        return super(AccountRegistrationView, self).get(
-            request, *args, **kwargs)
-
-    def get_logged_in_redirect(self):
-        return reverse('customer:summary')
-
-    def get_form_kwargs(self):
-        kwargs = super(AccountRegistrationView, self).get_form_kwargs()
-        kwargs['initial'] = {
-            'email': self.request.GET.get('email', ''),
-            'redirect_url': self.request.GET.get(self.redirect_field_name, '')
-        }
-        kwargs['host'] = self.request.get_host()
-        return kwargs
-
-    def get_context_data(self, *args, **kwargs):
-        ctx = super(AccountRegistrationView, self).get_context_data(
-            *args, **kwargs)
-        ctx['cancel_url'] = self.request.META.get('HTTP_REFERER', None)
-        return ctx
-
-    def form_valid(self, form):
-        self.register_user(form)
-        return HttpResponseRedirect(
-            form.cleaned_data['redirect_url'])
-
-
-class AccountAuthView(TemplateView, RegisterUserMixin):
-    """
-    This is actually a slightly odd double form view
-    """
-    template_name = 'customer/login_registration.html'
-    login_prefix, registration_prefix = 'login', 'registration'
-    login_form_class = EmailAuthenticationForm
-    registration_form_class = EmailUserCreationForm
-    redirect_field_name = 'next'
-
-    def get(self, request, *args, **kwargs):
-        if request.user.is_authenticated():
-            return HttpResponseRedirect(settings.LOGIN_REDIRECT_URL)
-        return super(AccountAuthView, self).get(
-            request, *args, **kwargs)
-
-    def get_context_data(self, *args, **kwargs):
-        ctx = super(AccountAuthView, self).get_context_data(*args, **kwargs)
-        ctx.update(kwargs)
-
-        # Don't pass request as we don't want to trigger validation of BOTH
-        # forms.
-        if 'login_form' not in kwargs:
-            ctx['login_form'] = self.get_login_form()
-        if 'registration_form' not in kwargs:
-            ctx['registration_form'] = self.get_registration_form()
-        return ctx
-
-    def get_login_form(self, request=None):
-        return self.login_form_class(**self.get_login_form_kwargs(request))
-
-    def get_login_form_kwargs(self, request=None):
-        kwargs = {}
-        kwargs['host'] = self.request.get_host()
-        kwargs['prefix'] = self.login_prefix
-        kwargs['initial'] = {
-            'redirect_url': self.request.GET.get(self.redirect_field_name, ''),
-        }
-        if request and request.method in ('POST', 'PUT'):
-            kwargs.update({
-                'data': request.POST,
-                'files': request.FILES,
-            })
-        return kwargs
-
-    def get_registration_form(self, request=None):
-        return self.registration_form_class(
-            **self.get_registration_form_kwargs(request))
-
-    def get_registration_form_kwargs(self, request=None):
-        kwargs = {}
-        kwargs['host'] = self.request.get_host()
-        kwargs['prefix'] = self.registration_prefix
-        kwargs['initial'] = {
-            'redirect_url': self.request.GET.get(self.redirect_field_name, ''),
-        }
-        if request and request.method in ('POST', 'PUT'):
-            kwargs.update({
-                'data': request.POST,
-                'files': request.FILES,
-            })
-        return kwargs
-
-    def post(self, request, *args, **kwargs):
-        # Use the name of the submit button to determine which form to validate
-        if u'login_submit' in request.POST:
-            return self.validate_login_form()
-        elif u'registration_submit' in request.POST:
-            return self.validate_registration_form()
-        return self.get(request)
-
-    def validate_login_form(self):
-        form = self.get_login_form(self.request)
-        if form.is_valid():
-            auth_login(self.request, form.get_user())
-            return HttpResponseRedirect(form.cleaned_data['redirect_url'])
-
-        ctx = self.get_context_data(login_form=form)
-        return self.render_to_response(ctx)
-
-    def validate_registration_form(self):
-        form = self.get_registration_form(self.request)
-        if form.is_valid():
-            self.register_user(form)
-            return HttpResponseRedirect(form.cleaned_data['redirect_url'])
-
-        ctx = self.get_context_data(registration_form=form)
-        return self.render_to_response(ctx)
-
-
-class LogoutView(RedirectView):
-    url = '/'
-    permanent = False
-
-    def get(self, request, *args, **kwargs):
-        auth_logout(request)
-        response = super(LogoutView, self).get(request, *args, **kwargs)
-
-        for cookie in settings.OSCAR_COOKIES_DELETE_ON_LOGOUT:
-            response.delete_cookie(cookie)
-
-        return response
-
-# =======
-# Profile
-# =======
+        return reverse('customer:profile-view')
+
 
 class AccountSummaryView(RedirectView):
     url = reverse_lazy(settings.OSCAR_ACCOUNTS_REDIRECT_URL)
@@ -433,84 +136,175 @@
         return ctx
 
 
-class ProfileUpdateView(PageTitleMixin, FormView):
-    form_class = ProfileForm
-    template_name = 'customer/profile/profile_form.html'
-    communication_type_code = 'EMAIL_CHANGED'
-    page_title = _('Edit Profile')
-    active_tab = 'profile'
+class RegisterUserMixin(object):
+    communication_type_code = 'REGISTRATION'
+
+    def register_user(self, form):
+        """
+        Create a user instance and send a new registration email (if configured
+        to).
+        """
+        user = form.save()
+
+        if getattr(settings, 'OSCAR_SEND_REGISTRATION_EMAIL', True):
+            self.send_registration_email(user)
+
+        # Raise signal
+        user_registered.send_robust(sender=self, user=user)
+
+        # We have to authenticate before login
+        try:
+            user = authenticate(
+                username=user.email,
+                password=form.cleaned_data['password1'])
+        except User.MultipleObjectsReturned:
+            # Handle race condition where the registration request is made
+            # multiple times in quick succession.  This leads to both requests
+            # passing the uniqueness check and creating users (as the first one
+            # hasn't committed when the second one runs the check).  We retain
+            # the first one and delete the dupes.
+            users = User.objects.filter(email=user.email)
+            user = users[0]
+            for u in users[1:]:
+                u.delete()
+
+        auth_login(self.request, user)
+
+        return user
+
+    def send_registration_email(self, user):
+        code = self.communication_type_code
+        ctx = {'user': user,
+               'site': get_current_site(self.request)}
+        messages = CommunicationEventType.objects.get_and_render(
+            code, ctx)
+        if messages and messages['body']:
+            Dispatcher().dispatch_user_messages(user, messages)
+
+
+class AccountRegistrationView(FormView, RegisterUserMixin):
+    form_class = EmailUserCreationForm
+    template_name = 'customer/registration.html'
+    redirect_field_name = 'next'
+
+    def get(self, request, *args, **kwargs):
+        if request.user.is_authenticated():
+            return HttpResponseRedirect(settings.LOGIN_REDIRECT_URL)
+        return super(AccountRegistrationView, self).get(
+            request, *args, **kwargs)
+
+    def get_logged_in_redirect(self):
+        return reverse('customer:summary')
 
     def get_form_kwargs(self):
-        kwargs = super(ProfileUpdateView, self).get_form_kwargs()
-        kwargs['user'] = self.request.user
+        kwargs = super(AccountRegistrationView, self).get_form_kwargs()
+        kwargs['initial'] = {
+            'email': self.request.GET.get('email', ''),
+            'redirect_url': self.request.GET.get(self.redirect_field_name, '')
+        }
+        kwargs['host'] = self.request.get_host()
         return kwargs
 
+    def get_context_data(self, *args, **kwargs):
+        ctx = super(AccountRegistrationView, self).get_context_data(
+            *args, **kwargs)
+        ctx['cancel_url'] = self.request.META.get('HTTP_REFERER', None)
+        return ctx
+
     def form_valid(self, form):
-        # Grab current user instance before we save form.  We may need this to
-        # send a warning email if the email address is changed.
-        try:
-            old_user = User.objects.get(id=self.request.user.id)
-        except User.DoesNotExist:
-            old_user = None
-
-        form.save()
-
-        # We have to look up the email address from the form's
-        # cleaned data because the object created by form.save() can
-        # either be a user or profile depending on AUTH_PROFILE_MODULE
-        new_email = form.cleaned_data['email']
-        if old_user and new_email != old_user.email:
-            # Email address has changed - send a confirmation email to the old
-            # address including a password reset link in case this is a
-            # suspicious change.
-            ctx = {
-                'site': get_current_site(self.request),
-                'reset_url': get_password_reset_url(old_user),
-                'new_email': new_email,
-            }
-            msgs = CommunicationEventType.objects.get_and_render(
-                code=self.communication_type_code, context=ctx)
-            Dispatcher().dispatch_user_messages(old_user, msgs)
-
-        messages.success(self.request, "Profile updated")
-        return HttpResponseRedirect(self.get_success_url())
-
-    def get_success_url(self):
-        return reverse('customer:profile-view')
-
-
-class ChangePasswordView(PageTitleMixin, FormView):
-    form_class = PasswordChangeForm
-    template_name = 'customer/profile/change_password_form.html'
-    communication_type_code = 'PASSWORD_CHANGED'
-    page_title = _('Change Password')
-    active_tab = 'profile'
-
-    def get_form_kwargs(self):
-        kwargs = super(ChangePasswordView, self).get_form_kwargs()
-        kwargs['user'] = self.request.user
+        self.register_user(form)
+        return HttpResponseRedirect(
+            form.cleaned_data['redirect_url'])
+
+
+class AccountAuthView(TemplateView, RegisterUserMixin):
+    """
+    This is actually a slightly odd double form view
+    """
+    template_name = 'customer/login_registration.html'
+    login_prefix, registration_prefix = 'login', 'registration'
+    login_form_class = EmailAuthenticationForm
+    registration_form_class = EmailUserCreationForm
+    redirect_field_name = 'next'
+
+    def get(self, request, *args, **kwargs):
+        if request.user.is_authenticated():
+            return HttpResponseRedirect(settings.LOGIN_REDIRECT_URL)
+        return super(AccountAuthView, self).get(
+            request, *args, **kwargs)
+
+    def get_context_data(self, *args, **kwargs):
+        ctx = super(AccountAuthView, self).get_context_data(*args, **kwargs)
+        ctx.update(kwargs)
+
+        # Don't pass request as we don't want to trigger validation of BOTH
+        # forms.
+        if 'login_form' not in kwargs:
+            ctx['login_form'] = self.get_login_form()
+        if 'registration_form' not in kwargs:
+            ctx['registration_form'] = self.get_registration_form()
+        return ctx
+
+    def get_login_form(self, request=None):
+        return self.login_form_class(**self.get_login_form_kwargs(request))
+
+    def get_login_form_kwargs(self, request=None):
+        kwargs = {}
+        kwargs['host'] = self.request.get_host()
+        kwargs['prefix'] = self.login_prefix
+        kwargs['initial'] = {
+            'redirect_url': self.request.GET.get(self.redirect_field_name, ''),
+        }
+        if request and request.method in ('POST', 'PUT'):
+            kwargs.update({
+                'data': request.POST,
+                'files': request.FILES,
+            })
         return kwargs
 
-    def form_valid(self, form):
-        form.save()
-        messages.success(self.request, _("Password updated"))
-
-        ctx = {
-            'site': get_current_site(self.request),
-            'reset_url': get_password_reset_url(self.request.user),
-            }
-        msgs = CommunicationEventType.objects.get_and_render(
-            code=self.communication_type_code, context=ctx)
-        Dispatcher().dispatch_user_messages(self.request.user, msgs)
-
-        return HttpResponseRedirect(self.get_success_url())
-
-    def get_success_url(self):
-        return reverse('customer:profile-view')
-
-# =============
-# Email history
-# =============
+    def get_registration_form(self, request=None):
+        return self.registration_form_class(
+            **self.get_registration_form_kwargs(request))
+
+    def get_registration_form_kwargs(self, request=None):
+        kwargs = {}
+        kwargs['host'] = self.request.get_host()
+        kwargs['prefix'] = self.registration_prefix
+        kwargs['initial'] = {
+            'redirect_url': self.request.GET.get(self.redirect_field_name, ''),
+        }
+        if request and request.method in ('POST', 'PUT'):
+            kwargs.update({
+                'data': request.POST,
+                'files': request.FILES,
+            })
+        return kwargs
+
+    def post(self, request, *args, **kwargs):
+        # Use the name of the submit button to determine which form to validate
+        if u'login_submit' in request.POST:
+            return self.validate_login_form()
+        elif u'registration_submit' in request.POST:
+            return self.validate_registration_form()
+        return self.get(request)
+
+    def validate_login_form(self):
+        form = self.get_login_form(self.request)
+        if form.is_valid():
+            auth_login(self.request, form.get_user())
+            return HttpResponseRedirect(form.cleaned_data['redirect_url'])
+
+        ctx = self.get_context_data(login_form=form)
+        return self.render_to_response(ctx)
+
+    def validate_registration_form(self):
+        form = self.get_registration_form(self.request)
+        if form.is_valid():
+            self.register_user(form)
+            return HttpResponseRedirect(form.cleaned_data['redirect_url'])
+
+        ctx = self.get_context_data(registration_form=form)
+        return self.render_to_response(ctx)
 
 
 class EmailHistoryView(PageTitleMixin, ListView):
@@ -557,7 +351,7 @@
 
     def get(self, request, *args, **kwargs):
         if 'date_from' in request.GET:
-            self.form = OrderSearchForm(self.request.GET)
+            self.form = self.form_class(self.request.GET)
             if not self.form.is_valid():
                 self.object_list = self.get_queryset()
                 ctx = self.get_context_data(object_list=self.object_list)
@@ -578,7 +372,7 @@
                         reverse('customer:order',
                                 kwargs={'order_number': order.number}))
         else:
-            self.form = OrderSearchForm()
+            self.form = self.form_class()
         return super(OrderHistoryView, self).get(request, *args, **kwargs)
 
     def get_queryset(self):
@@ -711,7 +505,107 @@
         messages.info(self.request, msg)
 
 
-<<<<<<< HEAD
+# ------------
+# Address book
+# ------------
+
+class AddressListView(PageTitleMixin, ListView):
+    """Customer address book"""
+    context_object_name = "addresses"
+    template_name = 'customer/address/address_list.html'
+    paginate_by = 40
+    active_tab = 'addresses'
+    page_title = _('Address Book')
+
+    def get_queryset(self):
+        """Return customer's addresses"""
+        return UserAddress._default_manager.filter(user=self.request.user)
+
+
+class AddressCreateView(PageTitleMixin, CreateView):
+    form_class = UserAddressForm
+    model = UserAddress
+    template_name = 'customer/address/address_form.html'
+    active_tab = 'addresses'
+    page_title = _('Add a new address')
+
+    def get_form_kwargs(self):
+        kwargs = super(AddressCreateView, self).get_form_kwargs()
+        kwargs['user'] = self.request.user
+        return kwargs
+
+    def get_context_data(self, **kwargs):
+        ctx = super(AddressCreateView, self).get_context_data(**kwargs)
+        ctx['title'] = _('Add a new address')
+        return ctx
+
+    def get_success_url(self):
+        messages.success(self.request,
+                         _("Address '%s' created") % self.object.summary)
+        return reverse('customer:address-list')
+
+
+class AddressUpdateView(PageTitleMixin, UpdateView):
+    form_class = UserAddressForm
+    model = UserAddress
+    template_name = 'customer/address/address_form.html'
+    active_tab = 'addresses'
+    page_title = _('Edit address')
+
+    def get_form_kwargs(self):
+        kwargs = super(AddressUpdateView, self).get_form_kwargs()
+        kwargs['user'] = self.request.user
+        return kwargs
+
+    def get_context_data(self, **kwargs):
+        ctx = super(AddressUpdateView, self).get_context_data(**kwargs)
+        ctx['title'] = _('Edit address')
+        return ctx
+
+    def get_queryset(self):
+        return self.request.user.addresses.all()
+
+    def get_success_url(self):
+        messages.success(self.request,
+                         _("Address '%s' updated") % self.object.summary)
+        return reverse('customer:address-list')
+
+
+class AddressDeleteView(PageTitleMixin, DeleteView):
+    model = UserAddress
+    template_name = "customer/address/address_delete.html"
+    page_title = _('Delete address?')
+    active_tab = 'addresses'
+    context_object_name = 'address'
+
+    def get_queryset(self):
+        return UserAddress._default_manager.filter(user=self.request.user)
+
+    def get_success_url(self):
+        messages.success(self.request,
+                         _("Address '%s' deleted") % self.object.summary)
+        return reverse('customer:address-list')
+
+
+class AddressChangeStatusView(RedirectView):
+    """
+    Sets an address as default_for_(billing|shipping)
+    """
+    url = reverse_lazy('customer:address-list')
+
+    def get(self, request, pk=None, action=None, *args, **kwargs):
+        address = get_object_or_404(UserAddress, user=self.request.user,
+                                    pk=pk)
+        setattr(address, 'is_%s' % action, True)
+        address.save()
+        return super(AddressChangeStatusView, self).get(request, *args, **kwargs)
+
+
+# ------------
+# Order status
+# ------------
+
+
 class AnonymousOrderDetailView(DetailView):
     model = Order
     template_name = "customer/anon_order.html"
@@ -724,139 +618,13 @@
             raise Http404()
         return order
 
-# ============
-# Address book
-# ============
-
-class AddressListView(PageTitleMixin, ListView):
-=======
-# ------------
-# Address book
-# ------------
-
-
-class AddressListView(ListView):
->>>>>>> cbcd5d70
-    """Customer address book"""
-    context_object_name = "addresses"
-    template_name = 'customer/address/address_list.html'
-    paginate_by = 40
-    active_tab = 'addresses'
-    page_title = _('Address Book')
-
-    def get_queryset(self):
-        """Return customer's addresses"""
-        return UserAddress._default_manager.filter(user=self.request.user)
-
-
-class AddressCreateView(PageTitleMixin, CreateView):
-    form_class = UserAddressForm
-<<<<<<< HEAD
-    model = UserAddress
-    template_name = 'customer/address/address_form.html'
-    active_tab = 'addresses'
-    page_title = _('Add a new address')
-=======
-    mode = UserAddress
-    template_name = 'customer/address_form.html'
-
-    def get_form_kwargs(self):
-        kwargs = super(AddressCreateView, self).get_form_kwargs()
-        kwargs['user'] = self.request.user
-        return kwargs
-
-    def get_context_data(self, **kwargs):
-        ctx = super(AddressCreateView, self).get_context_data(**kwargs)
-        ctx['title'] = _('Add a new address')
-        return ctx
->>>>>>> cbcd5d70
-
-    def get_success_url(self):
-        messages.success(self.request,
-                         _("Address '%s' created") % self.object.summary)
-        return reverse('customer:address-list')
-
-
-class AddressUpdateView(PageTitleMixin, UpdateView):
-    form_class = UserAddressForm
-    model = UserAddress
-<<<<<<< HEAD
-    template_name = 'customer/address/address_form.html'
-    active_tab = 'addresses'
-    page_title = _('Edit address')
-=======
-    template_name = 'customer/address_form.html'
-
-    def get_form_kwargs(self):
-        kwargs = super(AddressUpdateView, self).get_form_kwargs()
-        kwargs['user'] = self.request.user
-        return kwargs
-
-    def get_context_data(self, **kwargs):
-        ctx = super(AddressUpdateView, self).get_context_data(**kwargs)
-        ctx['title'] = _('Edit address')
-        return ctx
->>>>>>> cbcd5d70
-
-    def get_queryset(self):
-        return self.request.user.addresses.all()
-
-    def get_success_url(self):
-<<<<<<< HEAD
-        messages.success(self.request,
-                         _("Address '%s' updated") % self.object.summary)
-        return reverse('customer:address-detail', kwargs={'pk': self.get_object().pk })
-=======
-        messages.success(self.request, _("Address saved"))
-        return reverse('customer:address-list')
->>>>>>> cbcd5d70
-
-
-class AddressDeleteView(PageTitleMixin, DeleteView):
-    model = UserAddress
-    template_name = "customer/address/address_delete.html"
-    page_title = _('Delete address?')
-    active_tab = 'addresses'
-    context_object_name = 'address'
-
-    def get_queryset(self):
-        return UserAddress._default_manager.filter(user=self.request.user)
-
-    def get_success_url(self):
-        messages.success(self.request,
-                         _("Address '%s' deleted") % self.object.summary)
-        return reverse('customer:address-list')
-
-
-<<<<<<< HEAD
-class AddressChangeStatusView(RedirectView):
-    """
-    Sets an address as default_for_(billing|shipping)
-    """
-    url = reverse_lazy('customer:address-list')
-=======
-# ------------
-# Order status
-# ------------
-
-
-class AnonymousOrderDetailView(DetailView):
-    model = Order
-    template_name = "customer/anon_order.html"
-
-    def get_object(self, queryset=None):
-        # Check URL hash matches that for order to prevent spoof attacks
-        order = get_object_or_404(self.model, user=None,
-                                  number=self.kwargs['order_number'])
-        if self.kwargs['hash'] != order.verification_hash():
-            raise Http404()
-        return order
-
-
-class ChangePasswordView(FormView):
+
+class ChangePasswordView(PageTitleMixin, FormView):
     form_class = PasswordChangeForm
-    template_name = 'customer/change_password_form.html'
+    template_name = 'customer/profile/change_password_form.html'
     communication_type_code = 'PASSWORD_CHANGED'
+    page_title = _('Change Password')
+    active_tab = 'profile'
 
     def get_form_kwargs(self):
         kwargs = super(ChangePasswordView, self).get_form_kwargs()
@@ -875,12 +643,8 @@
         msgs = CommunicationEventType.objects.get_and_render(
             code=self.communication_type_code, context=ctx)
         Dispatcher().dispatch_user_messages(self.request.user, msgs)
->>>>>>> cbcd5d70
-
-    def get(self, request, pk=None, action=None, *args, **kwargs):
-        address = get_object_or_404(UserAddress, user=self.request.user,
-                                    pk=pk)
-        setattr(address, 'is_%s' % action, True)
-        address.save()
-        return super(AddressChangeStatusView, self).get(request, *args, **kwargs)
-
+
+        return HttpResponseRedirect(self.get_success_url())
+
+    def get_success_url(self):
+        return reverse('customer:profile-view')