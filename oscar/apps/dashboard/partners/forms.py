--- conflicted
+++ resolved
@@ -1,20 +1,10 @@
 from django import forms
 from django.contrib.auth.models import Permission
-<<<<<<< HEAD
-from django.core import validators
 from django.utils.translation import ugettext_lazy as _
 
-from oscar.core.compat import existing_user_fields
 from oscar.core.loading import get_model
-from oscar.apps.customer.forms import (EmailUserCreationForm,
-                                       CommonPasswordValidator)
-=======
-from oscar.core.loading import get_model
-from django.utils.translation import ugettext_lazy as _
-
+from oscar.core.compat import existing_user_fields, get_user_model
 from oscar.apps.customer.forms import EmailUserCreationForm
->>>>>>> 838bbf3e
-from oscar.core.compat import get_user_model
 from oscar.core.validators import password_validators
 
 User = get_user_model()
