from django.views import generic
from django.db.models import Q
from django.http import HttpResponseRedirect
from django.contrib import messages
from django.core.urlresolvers import reverse
from django.utils.translation import ugettext_lazy as _
from django.shortcuts import get_object_or_404, redirect
from django.template.loader import render_to_string

from oscar.core.loading import get_classes, get_model

from django_tables2 import SingleTableMixin

from oscar.views.generic import ObjectLookupView

(ProductForm,
 ProductClassSelectForm,
 ProductSearchForm,
 ProductClassForm,
 CategoryForm,
 StockRecordFormSet,
 StockAlertSearchForm,
 ProductCategoryFormSet,
 ProductImageFormSet,
 ProductRecommendationFormSet) \
    = get_classes('dashboard.catalogue.forms',
                  ('ProductForm',
                   'ProductClassSelectForm',
                   'ProductSearchForm',
                   'ProductClassForm',
                   'CategoryForm',
                   'StockRecordFormSet',
                   'StockAlertSearchForm',
                   'ProductCategoryFormSet',
                   'ProductImageFormSet',
                   'ProductRecommendationFormSet'))
ProductTable, CategoryTable \
    = get_classes('dashboard.catalogue.tables',
                  ('ProductTable', 'CategoryTable'))
Product = get_model('catalogue', 'Product')
Category = get_model('catalogue', 'Category')
ProductImage = get_model('catalogue', 'ProductImage')
ProductCategory = get_model('catalogue', 'ProductCategory')
ProductClass = get_model('catalogue', 'ProductClass')
StockRecord = get_model('partner', 'StockRecord')
StockAlert = get_model('partner', 'StockAlert')
Partner = get_model('partner', 'Partner')


def filter_products(queryset, user):
    """
    Restrict the queryset to products the given user has access to.
    A staff user is allowed to access all Products.
    A non-staff user is only allowed access to a product if they are in at
    least one stock record's partner user list.
    """
    if user.is_staff:
        return queryset

    return queryset.filter(stockrecords__partner__users__pk=user.pk).distinct()


class ProductListView(SingleTableMixin, generic.TemplateView):
    """
    Dashboard view of the product list.
    Supports the permission-based dashboard.
    """

    template_name = 'dashboard/catalogue/product_list.html'
    form_class = ProductSearchForm
    productclass_form_class = ProductClassSelectForm
    table_class = ProductTable
    context_table_name = 'products'

    def get_context_data(self, **kwargs):
        ctx = super(ProductListView, self).get_context_data(**kwargs)
        ctx['form'] = self.form
        ctx['productclass_form'] = self.productclass_form_class()
        ctx['queryset_description'] = self.get_description(self.form)
        return ctx

    def get_description(self, form):
        if form.is_valid() and any(form.cleaned_data.values()):
            return _('Product search results')
        return _('Products')

    def get_table_pagination(self):
        return dict(per_page=20)

    def filter_queryset(self, queryset):
        """
        Apply any filters to restrict the products that appear on the list
        """
        return filter_products(queryset, self.request.user)

    def get_queryset(self):
        """
        Build the queryset for this list
        """
        queryset = Product.browsable.base_queryset()
        queryset = self.filter_queryset(queryset)
        queryset = self.apply_search(queryset)
        return queryset

    def apply_search(self, queryset):
        """
        Filter the queryset and set the description according to the search
        parameters given
        """
        self.form = self.form_class(self.request.GET)

        if not self.form.is_valid():
            return queryset

        data = self.form.cleaned_data

        if data.get('upc'):
            # If there's an exact UPC match, it returns just the matched
            # product. Otherwise does a broader icontains search.
            qs_match = queryset.filter(upc=data['upc'])
            if qs_match.exists():
                queryset = qs_match
            else:
                queryset = queryset.filter(upc__icontains=data['upc'])

        if data.get('title'):
            queryset = queryset.filter(title__icontains=data['title'])

        return queryset


class ProductCreateRedirectView(generic.RedirectView):
    permanent = False
    productclass_form_class = ProductClassSelectForm

    def get_product_create_url(self, product_class):
        """ Allow site to provide custom URL """
        return reverse('dashboard:catalogue-product-create',
                       kwargs={'product_class_slug': product_class.slug})

    def get_invalid_product_class_url(self):
        messages.error(self.request, _("Please choose a product type"))
        return reverse('dashboard:catalogue-product-list')

    def get_redirect_url(self, **kwargs):
        form = self.productclass_form_class(self.request.GET)
        if form.is_valid():
            product_class = form.cleaned_data['product_class']
            return self.get_product_create_url(product_class)

        else:
            return self.get_invalid_product_class_url()


class ProductCreateUpdateView(generic.UpdateView):
    """
    Dashboard view that is can both create and update products of all kinds.
    It can be used in three different ways, each of them with a unique URL
    pattern:
    - When creating a new standalone product, this view is called with the
      desired product class
    - When editing an existing product, this view is called with the product's
      primary key. If the product is a child product, the template considerably
      reduces the available form fields.
    - When creating a new child product, this view is called with the parent's
      primary key.

    Supports the permission-based dashboard.
    """

    template_name = 'dashboard/catalogue/product_update.html'
    model = Product
    context_object_name = 'product'

    form_class = ProductForm
    category_formset = ProductCategoryFormSet
    image_formset = ProductImageFormSet
    recommendations_formset = ProductRecommendationFormSet
    stockrecord_formset = StockRecordFormSet

    def __init__(self, *args, **kwargs):
        super(ProductCreateUpdateView, self).__init__(*args, **kwargs)
        self.formsets = {'category_formset': self.category_formset,
                         'image_formset': self.image_formset,
                         'recommended_formset': self.recommendations_formset,
                         'stockrecord_formset': self.stockrecord_formset}

    def get_queryset(self):
        """
        Filter products that the user doesn't have permission to update
        """
        return filter_products(Product.objects.all(), self.request.user)

    def get_object(self, queryset=None):
        """
        This parts allows generic.UpdateView to handle creating products as
        well. The only distinction between an UpdateView and a CreateView
        is that self.object is None. We emulate this behavior.

        This method is also responsible for setting self.product_class and
        self.parent.
        """
        self.creating = 'pk' not in self.kwargs
        if self.creating:
            # Specifying a parent product is only done when creating a child
            # product.
            parent_pk = self.kwargs.get('parent_pk')
            if parent_pk is None:
                self.parent = None
                # A product class needs to be specified when creating a
                # standalone product.
                product_class_slug = self.kwargs.get('product_class_slug')
                self.product_class = get_object_or_404(
                    ProductClass, slug=product_class_slug)
            else:
                self.parent = self.get_and_check_parent(parent_pk)
                self.product_class = self.parent.product_class

            return None  # success
        else:
            product = super(ProductCreateUpdateView, self).get_object(queryset)
            self.product_class = product.get_product_class()
            self.parent = product.parent
            return product

    def get_and_check_parent(self, parent_pk):
        """
        Fetches the specified "parent" product and ensures that it can be
        indeed be turned into a parent product if needed.
        """
        parent = get_object_or_404(Product, pk=parent_pk)
        is_valid, reason = parent.can_be_parent(give_reason=True)
        if is_valid:
            return parent
        else:
            messages.error(self.request, reason)
            return redirect('dashboard:catalogue-product-list')

    def get_context_data(self, **kwargs):
        ctx = super(ProductCreateUpdateView, self).get_context_data(**kwargs)
        ctx['product_class'] = self.product_class
        ctx['parent'] = self.parent
        ctx['title'] = self.get_page_title()

        for ctx_name, formset_class in self.formsets.items():
            if ctx_name not in ctx:
                ctx[ctx_name] = formset_class(self.product_class,
                                              self.request.user,
                                              instance=self.object)
        return ctx

    def get_page_title(self):
        if self.creating:
            if self.parent is None:
                return _('Create new %(product_class)s product') % {
                    'product_class': self.product_class.name}
            else:
                return _('Create new variant of %(parent_product)s') % {
                    'parent_product': self.parent.title}
        else:
            if self.object.title:
                return self.object.title
            else:
                return _('Editing variant of %(parent_product)s') % {
                    'parent_product': self.parent.title}

    def get_form_kwargs(self):
        kwargs = super(ProductCreateUpdateView, self).get_form_kwargs()
        kwargs['product_class'] = self.product_class
        kwargs['parent'] = self.parent
        return kwargs

    def process_all_forms(self, form):
        """
        Short-circuits the regular logic to have one place to have our
        logic to check all forms
        """
        # Need to create the product here because the inline forms need it
        # can't use commit=False because ProductForm does not support it
        if self.creating and form.is_valid():
            self.object = form.save()

        formsets = {}
        for ctx_name, formset_class in self.formsets.items():
            formsets[ctx_name] = formset_class(self.product_class,
                                               self.request.user,
                                               self.request.POST,
                                               self.request.FILES,
                                               instance=self.object)

        is_valid = form.is_valid() and all([formset.is_valid()
                                            for formset in formsets.values()])

        cross_form_validation_result = self.clean(form, formsets)
        if is_valid and cross_form_validation_result:
            return self.forms_valid(form, formsets)
        else:
            return self.forms_invalid(form, formsets)

    # form_valid and form_invalid are called depending on the validation result
    # of just the product form and redisplay the form respectively return a
    # redirect to the success URL. In both cases we need to check our formsets
    # as well, so both methods do the same. process_all_forms then calls
    # forms_valid or forms_invalid respectively, which do the redisplay or
    # redirect.
    form_valid = form_invalid = process_all_forms

    def clean(self, form, formsets):
        """
        Perform any cross-form/formset validation. If there are errors, attach
        errors to a form or a form field so that they are displayed to the user
        and return False. If everything is valid, return True. This method will
        be called regardless of whether the individual forms are valid.
        """
        return True

    def forms_valid(self, form, formsets):
        """
        Save all changes and display a success url.
        When creating the first child product, this method also sets the new
        parent's structure accordingly.
        """
        if self.creating:
            self.handle_adding_child(self.parent)
        else:
            # a just created product was already saved in process_all_forms()
            self.object = form.save()

        # Save formsets
        for formset in formsets.values():
            formset.save()

        return HttpResponseRedirect(self.get_success_url())

    def handle_adding_child(self, parent):
        """
        When creating the first child product, the parent product needs
        to be implicitly converted from a standalone product to a
        parent product.
        """
        # ProductForm eagerly sets the future parent's structure to PARENT to
        # pass validation, but it's not persisted in the database. We ensure
        # it's persisted by calling save()
        if parent is not None:
            parent.structure = Product.PARENT
            parent.save()

    def forms_invalid(self, form, formsets):
        # delete the temporary product again
        if self.creating and self.object and self.object.pk is not None:
            self.object.delete()
            self.object = None

        messages.error(self.request,
                       _("Your submitted data was not valid - please "
                         "correct the errors below"))
        ctx = self.get_context_data(form=form, **formsets)
        return self.render_to_response(ctx)

    def get_url_with_querystring(self, url):
        url_parts = [url]
        if self.request.GET.urlencode():
            url_parts += [self.request.GET.urlencode()]
        return "?".join(url_parts)

    def get_success_url(self):
        """
        Renders a success message and redirects depending on the button:
        - Standard case is pressing "Save"; redirects to the product list
        - When "Save and continue" is pressed, we stay on the same page
        - When "Create (another) child product" is pressed, it redirects
          to a new product creation page
        """
        msg = render_to_string(
            'dashboard/catalogue/messages/product_saved.html',
            {
                'product': self.object,
                'creating': self.creating,
                'request': self.request
            })
        messages.success(self.request, msg, extra_tags="safe noicon")

        action = self.request.POST.get('action')
        if action == 'continue':
            url = reverse(
                'dashboard:catalogue-product', kwargs={"pk": self.object.id})
        elif action == 'create-another-child' and self.parent:
            url = reverse(
                'dashboard:catalogue-product-create-child',
                kwargs={'parent_pk': self.parent.pk})
        elif action == 'create-child':
            url = reverse(
                'dashboard:catalogue-product-create-child',
                kwargs={'parent_pk': self.object.pk})
        else:
            url = reverse('dashboard:catalogue-product-list')
        return self.get_url_with_querystring(url)


class ProductDeleteView(generic.DeleteView):
    """
    Dashboard view to delete a product. Has special logic for deleting the
    last child product.
    Supports the permission-based dashboard.
    """
    template_name = 'dashboard/catalogue/product_delete.html'
    model = Product
    context_object_name = 'product'

    def get_queryset(self):
        """
        Filter products that the user doesn't have permission to update
        """
        return filter_products(Product.objects.all(), self.request.user)

    def get_context_data(self, **kwargs):
        ctx = super(ProductDeleteView, self).get_context_data(**kwargs)
        if self.object.is_child:
            ctx['title'] = _("Delete product variant?")
        else:
            ctx['title'] = _("Delete product?")
        return ctx

    def delete(self, request, *args, **kwargs):
        # We override the core delete method and don't call super in order to
        # apply more sophisticated logic around handling child products.
        # Calling super makes it difficult to test if the product being deleted
        # is the last child.

        self.object = self.get_object()

        # Before performing the delete, record whether this product is the last
        # child.
        is_last_child = False
        if self.object.is_child:
            parent = self.object.parent
            is_last_child = parent.children.count() == 1

        self.object.delete()

        # If the product being deleted is the last child, then pass control
        # to a method than can adjust the parent itself.
        if is_last_child:
            self.handle_deleting_last_child(parent)

        return HttpResponseRedirect(self.get_success_url())

    def handle_deleting_last_child(self, parent):
        # If the last child product is deleted, this view defaults to turning
        # the parent product into a standalone product. While this is
        # appropriate for many scenarios, it is intentionally easily
        # overridable and not automatically done in e.g. a Product's delete()
        # method as it is more a UX helper than hard business logic.
        parent.structure = parent.STANDALONE
        parent.save()

    def get_success_url(self):
        """
        When deleting child products, this view redirects to editing the
        parent product. When deleting any other product, it redirects to the
        product list view.
        """
        if self.object.is_child:
            msg = _("Deleted product variant '%s'") % self.object.get_title()
            messages.success(self.request, msg)
            return reverse(
                'dashboard:catalogue-product',
                kwargs={'pk': self.object.parent_id})
        else:
            msg = _("Deleted product '%s'") % self.object.title
            messages.success(self.request, msg)
            return reverse('dashboard:catalogue-product-list')


class StockAlertListView(generic.ListView):
    template_name = 'dashboard/catalogue/stockalert_list.html'
    model = StockAlert
    context_object_name = 'alerts'
    paginate_by = 20

    def get_context_data(self, **kwargs):
        ctx = super(StockAlertListView, self).get_context_data(**kwargs)
        ctx['form'] = self.form
        ctx['description'] = self.description
        return ctx

    def get_queryset(self):
        if 'status' in self.request.GET:
            self.form = StockAlertSearchForm(self.request.GET)
            if self.form.is_valid():
                status = self.form.cleaned_data['status']
                self.description = _('Alerts with status "%s"') % status
                return self.model.objects.filter(status=status)
        else:
            self.description = _('All alerts')
            self.form = StockAlertSearchForm()
        return self.model.objects.all()


class CategoryListView(SingleTableMixin, generic.TemplateView):
    template_name = 'dashboard/catalogue/category_list.html'
    table_class = CategoryTable
    context_table_name = 'categories'

    def get_queryset(self):
        return Category.get_root_nodes()

    def get_context_data(self, *args, **kwargs):
        ctx = super(CategoryListView, self).get_context_data(*args, **kwargs)
        ctx['child_categories'] = Category.get_root_nodes()
        ctx['queryset_description'] = _("Categories")
        return ctx


class CategoryDetailListView(SingleTableMixin, generic.DetailView):
    template_name = 'dashboard/catalogue/category_list.html'
    model = Category
    context_object_name = 'category'
    table_class = CategoryTable
    context_table_name = 'categories'

    def get_table_data(self):
        return self.object.get_children()

    def get_context_data(self, *args, **kwargs):
        ctx = super(CategoryDetailListView, self).get_context_data(*args,
                                                                   **kwargs)
        ctx['child_categories'] = self.object.get_children()
<<<<<<< HEAD
        ctx['ancestors'] = self.object.get_ancestors_and_self()
=======
        ctx['ancestors'] = self.object.get_ancestors()
        ctx['queryset_description'] = _("Categories")
>>>>>>> 8fbf8f8f
        return ctx


class CategoryListMixin(object):

    def get_success_url(self):
        parent = self.object.get_parent()
        if parent is None:
            return reverse("dashboard:catalogue-category-list")
        else:
            return reverse("dashboard:catalogue-category-detail-list",
                           args=(parent.pk,))


class CategoryCreateView(CategoryListMixin, generic.CreateView):
    template_name = 'dashboard/catalogue/category_form.html'
    model = Category
    form_class = CategoryForm

    def get_context_data(self, **kwargs):
        ctx = super(CategoryCreateView, self).get_context_data(**kwargs)
        ctx['title'] = _("Add a new category")
        return ctx

    def get_success_url(self):
        messages.info(self.request, _("Category created successfully"))
        return super(CategoryCreateView, self).get_success_url()

    def get_initial(self):
        # set child category if set in the URL kwargs
        initial = super(CategoryCreateView, self).get_initial()
        if 'parent' in self.kwargs:
            initial['_ref_node_id'] = self.kwargs['parent']
        return initial


class CategoryUpdateView(CategoryListMixin, generic.UpdateView):
    template_name = 'dashboard/catalogue/category_form.html'
    model = Category
    form_class = CategoryForm

    def get_context_data(self, **kwargs):
        ctx = super(CategoryUpdateView, self).get_context_data(**kwargs)
        ctx['title'] = _("Update category '%s'") % self.object.name
        return ctx

    def get_success_url(self):
        messages.info(self.request, _("Category updated successfully"))
        return super(CategoryUpdateView, self).get_success_url()


class CategoryDeleteView(CategoryListMixin, generic.DeleteView):
    template_name = 'dashboard/catalogue/category_delete.html'
    model = Category

    def get_context_data(self, *args, **kwargs):
        ctx = super(CategoryDeleteView, self).get_context_data(*args, **kwargs)
        ctx['parent'] = self.object.get_parent()
        return ctx

    def get_success_url(self):
        messages.info(self.request, _("Category deleted successfully"))
        return super(CategoryDeleteView, self).get_success_url()


class ProductLookupView(ObjectLookupView):
    model = Product

    def get_query_set(self):
        return self.model.browsable.all()

    def lookup_filter(self, qs, term):
        return qs.filter(Q(title__icontains=term)
                         | Q(parent__title__icontains=term))


class ProductClassCreateView(generic.CreateView):
    template_name = 'dashboard/catalogue/product_class_form.html'
    model = ProductClass
    form_class = ProductClassForm

    def get_context_data(self, **kwargs):
        ctx = super(ProductClassCreateView, self).get_context_data(**kwargs)
        ctx['title'] = _("Add a new product type")
        return ctx

    def get_success_url(self):
        messages.info(self.request, _("Product type created successfully"))
        return reverse("dashboard:catalogue-class-list")


class ProductClassListView(generic.ListView):
    template_name = 'dashboard/catalogue/product_class_list.html'
    context_object_name = 'classes'
    model = ProductClass

    def get_context_data(self, *args, **kwargs):
        ctx = super(ProductClassListView, self).get_context_data(*args,
                                                                 **kwargs)
        ctx['title'] = _("Product Types")
        return ctx


class ProductClassUpdateView(generic.UpdateView):
    template_name = 'dashboard/catalogue/product_class_form.html'
    model = ProductClass
    form_class = ProductClassForm

    def get_context_data(self, **kwargs):
        ctx = super(ProductClassUpdateView, self).get_context_data(**kwargs)
        ctx['title'] = _("Update product type '%s'") % self.object.name
        return ctx

    def get_success_url(self):
        messages.info(self.request, _("Product type update successfully"))
        return reverse("dashboard:catalogue-class-list")


class ProductClassDeleteView(generic.DeleteView):
    template_name = 'dashboard/catalogue/product_class_delete.html'
    model = ProductClass
    form_class = ProductClassForm

    def get_context_data(self, *args, **kwargs):
        ctx = super(ProductClassDeleteView, self).get_context_data(*args,
                                                                   **kwargs)
        ctx['title'] = _("Delete product type '%s'") % self.object.name
        product_count = self.object.products.count()

        if product_count > 0:
            ctx['disallow'] = True
            ctx['title'] = _("Unable to delete '%s'") % self.object.name
            messages.error(self.request,
                           _("%i products are still assigned to this type") %
                           product_count)
        return ctx

    def get_success_url(self):
        messages.info(self.request, _("Product type deleted successfully"))
        return reverse("dashboard:catalogue-class-list")<|MERGE_RESOLUTION|>--- conflicted
+++ resolved
@@ -526,12 +526,8 @@
         ctx = super(CategoryDetailListView, self).get_context_data(*args,
                                                                    **kwargs)
         ctx['child_categories'] = self.object.get_children()
-<<<<<<< HEAD
         ctx['ancestors'] = self.object.get_ancestors_and_self()
-=======
-        ctx['ancestors'] = self.object.get_ancestors()
         ctx['queryset_description'] = _("Categories")
->>>>>>> 8fbf8f8f
         return ctx
 
 
