--- conflicted
+++ resolved
@@ -5,7 +5,8 @@
 
 
 # A container for policies
-PurchaseInfo = namedtuple('PurchaseInfo', ['price', 'availability', 'stockrecord'])
+PurchaseInfo = namedtuple(
+    'PurchaseInfo', ['price', 'availability', 'stockrecord'])
 
 
 class Selector(object):
@@ -39,8 +40,8 @@
     """
     The base strategy class
 
-    Given a product, strategies are responsible for returning a ``PurchaseInfo``
-    instance which contains:
+    Given a product, strategies are responsible for returning a
+    ``PurchaseInfo`` instance which contains:
 
     - The appropriate stockrecord for this customer
     - A pricing policy instance
@@ -61,12 +62,7 @@
 
         - ``price``: a pricing policy object.
         - ``availability``: an availability policy object.
-<<<<<<< HEAD
         - ``stockrecord``: the stockrecord that is being used
-=======
-        - ``stockrecord``: the stockrecord that is being used to calculate
-          prices and
->>>>>>> cca054de
 
         If a stockrecord is passed, return the appropriate ``PurchaseInfo``
         instance for that product and stockrecord is returned.
@@ -194,18 +190,10 @@
 
 class FixedRateTax(object):
     """
-<<<<<<< HEAD
     Pricing policy mixin for use with the ``Structured`` base strategy.  This
     mixin applies a fixed rate tax to the base price from the product's
     stockrecord.  The price_incl_tax is quantized to two decimal places.
     Rounding behaviour is Decimal's default
-=======
-    Pricing policy mixin for use with the ``Structured`` base strategy.
-    This mixin applies a fixed rate tax to the base price from the product's
-    stockrecord.
-    The price_incl_tax is quantized to two decimal places. Rounding behaviour
-    is Decimal's default
->>>>>>> cca054de
     """
     rate = D('0')  # Subclass and specify the correct rate
     exponent = D('0.01')  # Default to two decimal places
