import twill
from StringIO import StringIO
from decimal import Decimal as D

from django.test import TestCase
from django.core.servers.basehttp import AdminMediaHandler
from django.core.handlers.wsgi import WSGIHandler
from django.core.urlresolvers import reverse

from oscar.apps.basket.models import Basket
from oscar.apps.catalogue.models import ProductClass, Product, ProductAttribute, ProductAttributeValue
from oscar.apps.checkout.calculators import OrderTotalCalculator
from oscar.apps.order.utils import OrderCreator
from oscar.apps.partner.models import Partner, StockRecord
from oscar.apps.shipping.methods import Free


def create_product(price=None, title="Dummy title", product_class="Dummy item class", 
        partner="Dummy partner", upc="dummy_101", num_in_stock=10, attributes=None):
    """
    Helper method for creating products that are used in tests.
    """
    ic,_ = ProductClass._default_manager.get_or_create(name=product_class)
    item = Product._default_manager.create(title=title, product_class=ic, upc=upc)
    if price:
        partner,_ = Partner._default_manager.get_or_create(name=partner)
        sr = StockRecord._default_manager.create(product=item, partner=partner, 
                                                 price_excl_tax=price, num_in_stock=num_in_stock)
    if attributes:
        for key, value in attributes.items():
            attr,_ = ProductAttribute.objects.get_or_create(name=key)
            ProductAttributeValue.objects.create(product=item, attribute=attr, value=value)

    return item


<<<<<<< HEAD
def create_order(number=None, basket=None, user=None, shipping_address=None, shipping_method=None,
        billing_address=None, total_incl_tax=None, total_excl_tax=None):
=======
def create_order(basket=None, user=None, shipping_address=None, shipping_method=None,
        billing_address=None, total_incl_tax=None, total_excl_tax=None, **kwargs):
>>>>>>> c273ebff
    """
    Helper method for creating an order for testing
    """
    if not basket:
        basket = Basket.objects.create()
        basket.add_product(create_product(price=D('10.00')))
    if not basket.id:
        basket.save()
    if shipping_method is None:
        shipping_method = Free()
    if total_incl_tax is None or total_excl_tax is None:
        calc = OrderTotalCalculator()
        total_incl_tax = calc.order_total_incl_tax(basket, shipping_method)
        total_excl_tax = calc.order_total_excl_tax(basket, shipping_method)
    order = OrderCreator().place_order(
            order_number=number,
            user=user,
            basket=basket,
            shipping_address=shipping_address,
            shipping_method=shipping_method,
            billing_address=billing_address,
            total_incl_tax=total_incl_tax,
            total_excl_tax=total_excl_tax,
            **kwargs
            )
    return order


class TwillTestCase(TestCase):
    """
    Simple wrapper around Twill to make writing TestCases easier.

    Commands availabel through self.command are:
    - go        -> visit a URL
    - back      -> back to previous URL
    - reload    -> reload URL
    - follow    -> follow a given link
    - code      -> assert the HTTP response code
    - find      -> assert page contains some string
    - notfind   -> assert page does not contain
    - title     -> assert page title
    """

    HOST = '127.0.0.1'
    PORT = 8080

    def setUp(self):
        app = AdminMediaHandler(WSGIHandler())
        twill.add_wsgi_intercept(self.HOST, self.PORT, lambda: app)
        twill.set_output(StringIO())
        self.command = twill.commands

    def tearDown(self):
        twill.remove_wsgi_intercept(self.HOST, self.PORT)

    def reverse(self, url_name, *args, **kwargs):
        """
        Custom 'reverse' function that includes the protocol and host
        """
        return 'http://%s:%d%s' % (self.HOST, self.PORT, reverse(url_name, *args, **kwargs))

    def visit(self, url_name, *args,**kwargs):
        self.command.go(self.reverse(url_name, *args, **kwargs))

    def assertResponseCodeIs(self, code):
        self.command.code(code)

    def assertPageContains(self, regexp):
        self.command.find(regexp)

    def assertPageDoesNotContain(self, regexp):
        self.command.notfind(regexp)

    def assertPageTitleMatches(self, regexp):
        self.command.title(regexp)
<|MERGE_RESOLUTION|>--- conflicted
+++ resolved
@@ -34,13 +34,8 @@
     return item
 
 
-<<<<<<< HEAD
 def create_order(number=None, basket=None, user=None, shipping_address=None, shipping_method=None,
-        billing_address=None, total_incl_tax=None, total_excl_tax=None):
-=======
-def create_order(basket=None, user=None, shipping_address=None, shipping_method=None,
         billing_address=None, total_incl_tax=None, total_excl_tax=None, **kwargs):
->>>>>>> c273ebff
     """
     Helper method for creating an order for testing
     """
