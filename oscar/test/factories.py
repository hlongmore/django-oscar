from decimal import Decimal as D
import random
import datetime

from django.db.models import get_model

from oscar.core.loading import get_class
from oscar.apps.offer import models

Basket = get_model('basket', 'Basket')
Free = get_class('shipping.methods', 'Free')
Voucher = get_model('voucher', 'Voucher')
OrderCreator = get_class('order.utils', 'OrderCreator')
OrderTotalCalculator = get_class('checkout.calculators',
                                 'OrderTotalCalculator')
Partner = get_model('partner', 'Partner')
StockRecord = get_model('partner', 'StockRecord')

Product = get_model('catalogue', 'Product')
ProductClass = get_model('catalogue', 'ProductClass')
ProductAttribute = get_model('catalogue', 'ProductAttribute')
ProductAttributeValue = get_model('catalogue', 'ProductAttributeValue')


def create_product(price=None, title=u"Dummy title",
                   product_class=u"Dummy item class",
<<<<<<< HEAD
                   partner=u"Dummy partner", partner_sku=None,
                   partner_users=[], upc=None, num_in_stock=10,
                   attributes=None, **kwargs):
=======
                   partner=u"Dummy partner", partner_sku=None, upc=None,
                   num_in_stock=10, attributes=None, **kwargs):
>>>>>>> 482d8320
    """
    Helper method for creating products that are used in tests.
    """
    ic, __ = ProductClass._default_manager.get_or_create(name=product_class)
    item = Product(title=title, product_class=ic, upc=upc, **kwargs)

    if attributes:
        for key, value in attributes.items():
            # Ensure product attribute exists
            ProductAttribute.objects.get_or_create(
                name=key, code=key, product_class=ic)
            setattr(item.attr, key, value)

    item.save()

    if price is not None or partner_sku or num_in_stock is not None:
        if not partner_sku:
            partner_sku = 'sku_%d_%d' % (item.id, random.randint(0, 10000))
        if price is None:
            price = D('10.00')

        partner, __ = Partner._default_manager.get_or_create(name=partner)
<<<<<<< HEAD
        for user in partner_users:
            partner.users.add(user)
        StockRecord._default_manager.create(product=item, partner=partner,
                                            partner_sku=partner_sku,
                                            price_excl_tax=price,
                                            num_in_stock=num_in_stock)
    if attributes:
        for key, value in attributes.items():
            attr, __ = ProductAttribute.objects.get_or_create(
                name=key, code=key)
            ProductAttributeValue.objects.create(
                product=item, attribute=attr, value=value)

=======
        StockRecord._default_manager.create(
            product=item, partner=partner, partner_sku=partner_sku,
            price_excl_tax=price, num_in_stock=num_in_stock)
>>>>>>> 482d8320
    return item


def create_order(number=None, basket=None, user=None, shipping_address=None,
                 shipping_method=None, billing_address=None,
                 total_incl_tax=None, total_excl_tax=None, **kwargs):
    """
    Helper method for creating an order for testing
    """
    if not basket:
        basket = Basket.objects.create()
        basket.add_product(create_product(price=D('10.00')))
    if not basket.id:
        basket.save()
    if shipping_method is None:
        shipping_method = Free()
    if total_incl_tax is None or total_excl_tax is None:
        calc = OrderTotalCalculator()
        total_incl_tax = calc.order_total_incl_tax(basket, shipping_method)
        total_excl_tax = calc.order_total_excl_tax(basket, shipping_method)
    order = OrderCreator().place_order(
        order_number=number,
        user=user,
        basket=basket,
        shipping_address=shipping_address,
        shipping_method=shipping_method,
        billing_address=billing_address,
        total_incl_tax=total_incl_tax,
        total_excl_tax=total_excl_tax,
        **kwargs)
    basket.set_as_submitted()
    return order


def create_offer(name="Dummy offer", offer_type="Site",
                 max_basket_applications=None, range=None, condition=None,
                 benefit=None):
    """
    Helper method for creating an offer
    """
    if range is None:
        range = models.Range.objects.create(name="All products range",
                                            includes_all_products=True)
    if condition is None:
        condition = models.Condition.objects.create(
            range=range, type=models.Condition.COUNT, value=1)
    if benefit is None:
        benefit = models.Benefit.objects.create(
            range=range, type=models.Benefit.PERCENTAGE, value=20)
    return models.ConditionalOffer.objects.create(
        name=name,
        offer_type=offer_type,
        condition=condition,
        benefit=benefit,
        max_basket_applications=max_basket_applications)


def create_voucher():
    """
    Helper method for creating a voucher
    """
    voucher = Voucher.objects.create(
        name="Test voucher",
        code="test",
        start_date=datetime.date.today(),
        end_date=datetime.date.today() + datetime.timedelta(days=12))
    voucher.offers.add(create_offer(offer_type='Voucher'))
    return voucher<|MERGE_RESOLUTION|>--- conflicted
+++ resolved
@@ -22,16 +22,11 @@
 ProductAttributeValue = get_model('catalogue', 'ProductAttributeValue')
 
 
-def create_product(price=None, title=u"Dummy title",
+def create_product(price=None, title=u"Dummy title", 
                    product_class=u"Dummy item class",
-<<<<<<< HEAD
+                   upc=None, num_in_stock=10, attributes=None, 
                    partner=u"Dummy partner", partner_sku=None,
-                   partner_users=[], upc=None, num_in_stock=10,
-                   attributes=None, **kwargs):
-=======
-                   partner=u"Dummy partner", partner_sku=None, upc=None,
-                   num_in_stock=10, attributes=None, **kwargs):
->>>>>>> 482d8320
+                   partner_users=[], **kwargs):
     """
     Helper method for creating products that are used in tests.
     """
@@ -54,25 +49,11 @@
             price = D('10.00')
 
         partner, __ = Partner._default_manager.get_or_create(name=partner)
-<<<<<<< HEAD
         for user in partner_users:
             partner.users.add(user)
-        StockRecord._default_manager.create(product=item, partner=partner,
-                                            partner_sku=partner_sku,
-                                            price_excl_tax=price,
-                                            num_in_stock=num_in_stock)
-    if attributes:
-        for key, value in attributes.items():
-            attr, __ = ProductAttribute.objects.get_or_create(
-                name=key, code=key)
-            ProductAttributeValue.objects.create(
-                product=item, attribute=attr, value=value)
-
-=======
         StockRecord._default_manager.create(
             product=item, partner=partner, partner_sku=partner_sku,
             price_excl_tax=price, num_in_stock=num_in_stock)
->>>>>>> 482d8320
     return item
 
 
