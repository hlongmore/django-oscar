--- conflicted
+++ resolved
@@ -1,17 +1,16 @@
 {% extends 'dashboard/layout.html' %}
 {% load currency_filters %}
 
-<<<<<<< HEAD
+{% block title %}
+Content blocks | {{ block.super }}
+{% endblock %}
+
 {% block header %}
 <div class="page-header">
     <h1>Content block management</h1>
 </div>
 {% endblock header %}
-=======
-{% block title %}
-Content blocks | {{ block.super }}
-{% endblock %}
->>>>>>> ac2dec7b
+
 
 {% block dashboard_content %}
 
