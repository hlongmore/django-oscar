{% extends "checkout/checkout.html" %}

{% block shipping_address %}

{% if addresses %}
<div class="sub-header">
    <h4>Choose a shipping address from your address book</h4>
</div>
<div class="choose_shipping_address">
    <ul>
    	{% for address in addresses %}
    	<li>
<<<<<<< HEAD
    	<div class="alert fade in alert-info">
=======
    	<div class="well well-info">
>>>>>>> 784498e8
    	<p>{{ address.summary }}</p>
    	<form action="{% url checkout:shipping-address %}" method="post">
    		{% csrf_token %}
    		<input type="hidden" name="action" value="ship_to" />
    		<input type="hidden" name="address_id" value="{{ address.id }}" />
    		<input type="submit" value="Ship to this address" class="btn btn-primary"/>
    		<a href="{% url checkout:user-address-update address.id %}"> Edit this address</a>
    	</form>
    	
    	<form action="{% url checkout:user-address-delete address.id %}" method="post" class="delete_address">
    		{% csrf_token %}
    		<input type="submit" value="Delete from address book" class="btn btn-small" />
    	</form>
    	</div>
    	</li>
    	{% endfor %}
    </ul>
</div>
</form>
{% endif %}
{% if request.user.is_authenticated %}
    <div class="form-actions">
        <a href="{% url checkout:user-address-create %}" class="btn">Add a new address to your address book</a>
        </div>
{% endif %}


<form action="{% url checkout:shipping-address %}" method="post" class="form-horizontal">
    <legend>Enter a shipping address</legend>
	{% csrf_token %}
	 {% include "partials/form_fields.html" with form=form %}
	<div class="form-actions"><input type="submit" value="Save shipping address" class="btn" /></div>
</form>


{% endblock shipping_address %}<|MERGE_RESOLUTION|>--- conflicted
+++ resolved
@@ -10,11 +10,7 @@
     <ul>
     	{% for address in addresses %}
     	<li>
-<<<<<<< HEAD
-    	<div class="alert fade in alert-info">
-=======
     	<div class="well well-info">
->>>>>>> 784498e8
     	<p>{{ address.summary }}</p>
     	<form action="{% url checkout:shipping-address %}" method="post">
     		{% csrf_token %}
