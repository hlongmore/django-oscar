--- conflicted
+++ resolved
@@ -9,14 +9,9 @@
 {% endblock %}
 
 {% block place_order %}
-<<<<<<< HEAD
 <h3>Please review the information above, then click "Place Order"</h3>
-<form method="post" action="{% url checkout:payment-details %}">
-=======
-<h3>Please review the information below, then click "Place Order"</h3>
 <form method="post" action="{% url checkout:preview %}">
 	<input type="hidden" name="action" value="place_order" />
->>>>>>> d8969969
 	{% csrf_token %}
     <div class="form-actions">
         <button id='place-order' type="submit" value="Place order" class="pull-right btn btn-primary btn-large js-disable-on-click">Place order</button>
