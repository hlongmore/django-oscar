{% extends 'dashboard/reports/index.html' %}
{% load currency_filters %}
{% load i18n %}

{% block report %}
<<<<<<< HEAD
    <table class="table table-striped table-bordered table-hover">
        <tr>
            <th>{% trans "Email" %}</th>
            <th>{% trans "Name" %}</th>
            <th>{% trans "Num lines" %}</th>
            <th>{% trans "Num items" %}</th>
            <th>{% trans "Date created" %}</th>
            <th>{% trans "Time between creation and submission" %}</th>
        </tr>
        {% for basket in objects %}
            <tr>
                <td>{{ basket.owner.email|default:"-" }}</td>
                <td>{{ basket.owner.get_full_name|default:"-" }}</td>
                <td>{{ basket.num_lines }}</td>
                <td>{{ basket.num_items }}</td>
                <td>{{ basket.date_created }}</td>
                <td>{{ basket.time_before_submit }}</td>
            </tr>
        {% endfor %}
    </table>
    {% include "partials/pagination.html" %}
=======
<table class="table table-striped table-bordered table-hover">
    <tr>
        <th>{% trans "Email" %}</th>
        <th>{% trans "Name" %}</th>
        <th>{% trans "Num lines" %}</th>
        <th>{% trans "Num items" %}</th>
        <th>{% trans "Value" %}</th>
        <th>{% trans "Date created" %}</th>
        <th>{% trans "Time between creation and submission" %}</th>
    </tr>
    {% for basket in objects %}
    <tr>
        <td>
        {% if basket.owner %}
            <a href="{% url 'dashboard:user-detail' basket.owner.id %}">{{ basket.owner.email }}</a>
        {% else %}
            -
        {% endif %}
        </td>
        <td>
        {% if basket.owner %}
            <a href="{% url 'dashboard:user-detail' basket.owner.id %}">{{ basket.owner.get_full_name|default:"-" }}</a>
        {% else %}
            -
        {% endif %}
        </td>
        <td>{{ basket.num_lines }}</td>
        <td>{{ basket.num_items }}</td>
        <td>{{ basket.total_incl_tax|currency }}</td>
        <td>{{ basket.date_created }}</td>
        <td>{{ basket.time_before_submit }}</td>
    </tr>
    {% endfor %}
</table>
{% include "partials/pagination.html" %}
>>>>>>> feff80b9
{% endblock %}<|MERGE_RESOLUTION|>--- conflicted
+++ resolved
@@ -3,7 +3,6 @@
 {% load i18n %}
 
 {% block report %}
-<<<<<<< HEAD
     <table class="table table-striped table-bordered table-hover">
         <tr>
             <th>{% trans "Email" %}</th>
@@ -15,8 +14,20 @@
         </tr>
         {% for basket in objects %}
             <tr>
-                <td>{{ basket.owner.email|default:"-" }}</td>
-                <td>{{ basket.owner.get_full_name|default:"-" }}</td>
+                <td>
+                {% if basket.owner %}
+                    <a href="{% url 'dashboard:user-detail' basket.owner.id %}">{{ basket.owner.email }}</a>
+                {% else %}
+                    -
+                {% endif %}
+                </td>
+                <td>
+                {% if basket.owner %}
+                    <a href="{% url 'dashboard:user-detail' basket.owner.id %}">{{ basket.owner.get_full_name|default:"-" }}</a>
+                {% else %}
+                    -
+                {% endif %}
+                </td>
                 <td>{{ basket.num_lines }}</td>
                 <td>{{ basket.num_items }}</td>
                 <td>{{ basket.date_created }}</td>
@@ -25,41 +36,4 @@
         {% endfor %}
     </table>
     {% include "partials/pagination.html" %}
-=======
-<table class="table table-striped table-bordered table-hover">
-    <tr>
-        <th>{% trans "Email" %}</th>
-        <th>{% trans "Name" %}</th>
-        <th>{% trans "Num lines" %}</th>
-        <th>{% trans "Num items" %}</th>
-        <th>{% trans "Value" %}</th>
-        <th>{% trans "Date created" %}</th>
-        <th>{% trans "Time between creation and submission" %}</th>
-    </tr>
-    {% for basket in objects %}
-    <tr>
-        <td>
-        {% if basket.owner %}
-            <a href="{% url 'dashboard:user-detail' basket.owner.id %}">{{ basket.owner.email }}</a>
-        {% else %}
-            -
-        {% endif %}
-        </td>
-        <td>
-        {% if basket.owner %}
-            <a href="{% url 'dashboard:user-detail' basket.owner.id %}">{{ basket.owner.get_full_name|default:"-" }}</a>
-        {% else %}
-            -
-        {% endif %}
-        </td>
-        <td>{{ basket.num_lines }}</td>
-        <td>{{ basket.num_items }}</td>
-        <td>{{ basket.total_incl_tax|currency }}</td>
-        <td>{{ basket.date_created }}</td>
-        <td>{{ basket.time_before_submit }}</td>
-    </tr>
-    {% endfor %}
-</table>
-{% include "partials/pagination.html" %}
->>>>>>> feff80b9
 {% endblock %}