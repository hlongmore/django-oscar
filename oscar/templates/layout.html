--- conflicted
+++ resolved
@@ -4,10 +4,6 @@
 {% load promotion_tags %}
 {% load category_tags %}
 
-<<<<<<< HEAD
-<<<<<<< HEAD
-=======
->>>>>>> ee325d50
 {% block extrahead %}
     {% if product %}
     <!-- Colorbox for image galleries -->
@@ -16,30 +12,6 @@
     <!-- Responsive - will need to be minified -->
     <link rel="stylesheet" href="{{ STATIC_URL }}css/responsive.css" />
 {% endblock %}
-<<<<<<< HEAD
-=======
-{% block layout %}
-    <div class="navbar accounts">
-    	<div class="navbar-inner">
-    		<div class="container-fluid">
-    			<a class="brand hidden" href="{% url promotions:home %}">Oscar</a>
-    			<ul class="nav pull-right">
-    				{% if user.is_authenticated %}
-						{% if user.is_staff %}
-						<li><a href="{% url dashboard:index %}">Dashboard</a></li>
-						{% endif %}
-    				<li><a href="{% url customer:summary %}">Profile</a></li>
-    				<li><a href="{% url customer:logout %}">Logout</a></li>
-    				{% else %}
-    				<li><a href="{% url customer:login %}">Login</a></li>
-    				{% endif %}
-    			</ul>
-    		</div>
-        </div><!-- /navbar-inner -->
-    </div><!-- /navbar -->
->>>>>>> ac2dec7b25fd5b5c0a56ce855d38031cd2a83b02
-=======
->>>>>>> ee325d50
 
 {% block layout %}
     {% include "partials/nav_accounts.html" %}
@@ -109,32 +81,9 @@
         {% block header %}
         {% endblock %}
         <div class="page_inner">
-<<<<<<< HEAD
-<<<<<<< HEAD
-        	{% block container_nav %}
-        	{% endblock %}
-=======
-        	<ul class="breadcrumb">
-        		{% block breadcrumbs %}
-        		<li class="active"><a href=".">Home</a></li>
-        		{% endblock %}
-        	</ul>
-
-        	{% block container_nav %} {% endblock %}
-
-        	{% for message in messages %}
-        	<div class="alert alert-{{ message.tags }}">
-        		<a class="close">x</a>
-        		{{ message }}
-        	</div>
-        	{% endfor %}
->>>>>>> ac2dec7b25fd5b5c0a56ce855d38031cd2a83b02
-        
-=======
         	{% block container_nav %}
         	{% endblock %}
 
->>>>>>> ee325d50
             {% block sidebar %} {% endblock %}
         
             {% block flatpage %}
