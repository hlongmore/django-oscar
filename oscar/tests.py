--- conflicted
+++ resolved
@@ -11,11 +11,8 @@
 from oscar.payment.tests import *
 from oscar.offer.tests import *
 from oscar.shipping.tests import *
-<<<<<<< HEAD
 from oscar.customer.tests import *
-=======
 from oscar.discount.tests import *
->>>>>>> 39b13ac6
 
 from oscar.services import import_module, AppNotFoundError
 
