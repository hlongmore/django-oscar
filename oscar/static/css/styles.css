@import url("snowcone.css");
/*!
 * Bootstrap v2.0.0
 *
 * Copyright 2012 Twitter, Inc
 * Licensed under the Apache License v2.0
 * http://www.apache.org/licenses/LICENSE-2.0
 *
 * Designed and built with all the love in the world @twitter by @mdo and @fat.
 */
article,
aside,
details,
figcaption,
figure,
footer,
header,
hgroup,
nav,
section {
  display: block;
}
audio, canvas, video {
  display: inline-block;
  *display: inline;
  *zoom: 1;
}
audio:not([controls]) {
  display: none;
}
html {
  font-size: 100%;
  -webkit-text-size-adjust: 100%;
  -ms-text-size-adjust: 100%;
}
a:focus {
  outline: thin dotted;
  outline: 5px auto -webkit-focus-ring-color;
  outline-offset: -2px;
}
a:hover, a:active {
  outline: 0;
}
sub, sup {
  position: relative;
  font-size: 75%;
  line-height: 0;
  vertical-align: baseline;
}
sup {
  top: -0.5em;
}
sub {
  bottom: -0.25em;
}
img {
  max-width: 100%;
  height: auto;
  border: 0;
  -ms-interpolation-mode: bicubic;
}
button,
input,
select,
textarea {
  margin: 0;
  font-size: 100%;
  vertical-align: middle;
}
button, input {
  *overflow: visible;
  line-height: normal;
}
button::-moz-focus-inner, input::-moz-focus-inner {
  padding: 0;
  border: 0;
}
button,
input[type="button"],
input[type="reset"],
input[type="submit"] {
  cursor: pointer;
  -webkit-appearance: button;
}
input[type="search"] {
  -webkit-appearance: textfield;
  -webkit-box-sizing: content-box;
  -moz-box-sizing: content-box;
  box-sizing: content-box;
}
input[type="search"]::-webkit-search-decoration, input[type="search"]::-webkit-search-cancel-button {
  -webkit-appearance: none;
}
textarea {
  overflow: auto;
  vertical-align: top;
}
body {
  margin: 0;
  font-family: "Helvetica Neue", Helvetica, Arial, sans-serif;
  font-size: 13px;
  line-height: 18px;
  color: #333333;
  background-color: #ffffff;
}
a {
  color: #0088cc;
  text-decoration: none;
}
a:hover {
  color: #005580;
  text-decoration: underline;
}
.row {
  margin-left: -20px;
  *zoom: 1;
}
.row:before, .row:after {
  display: table;
  content: "";
}
.row:after {
  clear: both;
}
[class*="span"] {
  float: left;
  margin-left: 20px;
}
.span1 {
  width: 60px;
}
.span2 {
  width: 140px;
}
.span3 {
  width: 220px;
}
.span4 {
  width: 300px;
}
.span5 {
  width: 380px;
}
.span6 {
  width: 460px;
}
.span7 {
  width: 540px;
}
.span8 {
  width: 620px;
}
.span9 {
  width: 700px;
}
.span10 {
  width: 780px;
}
.span11 {
  width: 860px;
}
.span12, .container {
  width: 940px;
}
.offset1 {
  margin-left: 100px;
}
.offset2 {
  margin-left: 180px;
}
.offset3 {
  margin-left: 260px;
}
.offset4 {
  margin-left: 340px;
}
.offset5 {
  margin-left: 420px;
}
.offset6 {
  margin-left: 500px;
}
.offset7 {
  margin-left: 580px;
}
.offset8 {
  margin-left: 660px;
}
.offset9 {
  margin-left: 740px;
}
.offset10 {
  margin-left: 820px;
}
.offset11 {
  margin-left: 900px;
}
.row-fluid {
  width: 100%;
  *zoom: 1;
}
.row-fluid:before, .row-fluid:after {
  display: table;
  content: "";
}
.row-fluid:after {
  clear: both;
}
.row-fluid > [class*="span"] {
  float: left;
  margin-left: 2.127659574%;
}
.row-fluid > [class*="span"]:first-child {
  margin-left: 0;
}
.row-fluid .span1 {
  width: 6.382978723%;
}
.row-fluid .span2 {
  width: 14.89361702%;
}
.row-fluid .span3 {
  width: 23.404255317%;
}
.row-fluid .span4 {
  width: 31.914893614%;
}
.row-fluid .span5 {
  width: 40.425531911%;
}
.row-fluid .span6 {
  width: 48.93617020799999%;
}
.row-fluid .span7 {
  width: 57.446808505%;
}
.row-fluid .span8 {
  width: 65.95744680199999%;
}
.row-fluid .span9 {
  width: 74.468085099%;
}
.row-fluid .span10 {
  width: 82.97872339599999%;
}
.row-fluid .span11 {
  width: 91.489361693%;
}
.row-fluid .span12 {
  width: 99.99999998999999%;
}
.container {
  width: 940px;
  margin-left: auto;
  margin-right: auto;
  *zoom: 1;
}
.container:before, .container:after {
  display: table;
  content: "";
}
.container:after {
  clear: both;
}
.container-fluid {
  padding-left: 20px;
  padding-right: 20px;
  *zoom: 1;
}
.container-fluid:before, .container-fluid:after {
  display: table;
  content: "";
}
.container-fluid:after {
  clear: both;
}
p {
  margin: 0 0 9px;
  font-family: "Helvetica Neue", Helvetica, Arial, sans-serif;
  font-size: 13px;
  line-height: 18px;
}
p small {
  font-size: 11px;
  color: #999999;
}
.lead {
  margin-bottom: 18px;
  font-size: 20px;
  font-weight: 200;
  line-height: 27px;
}
h1,
h2,
h3,
h4,
h5,
h6 {
  margin: 0;
  font-weight: bold;
  color: #333333;
  text-rendering: optimizelegibility;
}
h1 small,
h2 small,
h3 small,
h4 small,
h5 small,
h6 small {
  font-weight: normal;
  color: #999999;
}
h1 {
  font-size: 30px;
  line-height: 36px;
}
h1 small {
  font-size: 18px;
}
h2 {
  font-size: 24px;
  line-height: 36px;
}
h2 small {
  font-size: 18px;
}
h3 {
  line-height: 27px;
  font-size: 18px;
}
h3 small {
  font-size: 14px;
}
h4, h5, h6 {
  line-height: 18px;
}
h4 {
  font-size: 14px;
}
h4 small {
  font-size: 12px;
}
h5 {
  font-size: 12px;
}
h6 {
  font-size: 11px;
  color: #999999;
  text-transform: uppercase;
}
.page-header {
  padding-bottom: 17px;
  margin: 18px 0;
  border-bottom: 1px solid #eeeeee;
}
.page-header h1 {
  line-height: 1;
}
ul, ol {
  padding: 0;
  margin: 0 0 9px 25px;
}
ul ul,
ul ol,
ol ol,
ol ul {
  margin-bottom: 0;
}
ul {
  list-style: disc;
}
ol {
  list-style: decimal;
}
li {
  line-height: 18px;
}
ul.unstyled {
  margin-left: 0;
  list-style: none;
}
dl {
  margin-bottom: 18px;
}
dt, dd {
  line-height: 18px;
}
dt {
  font-weight: bold;
}
dd {
  margin-left: 9px;
}
hr {
  margin: 18px 0;
  border: 0;
  border-top: 1px solid #e5e5e5;
  border-bottom: 1px solid #ffffff;
}
strong {
  font-weight: bold;
}
em {
  font-style: italic;
}
.muted {
  color: #999999;
}
abbr {
  font-size: 90%;
  text-transform: uppercase;
  border-bottom: 1px dotted #ddd;
  cursor: help;
}
blockquote {
  padding: 0 0 0 15px;
  margin: 0 0 18px;
  border-left: 5px solid #eeeeee;
}
blockquote p {
  margin-bottom: 0;
  font-size: 16px;
  font-weight: 300;
  line-height: 22.5px;
}
blockquote small {
  display: block;
  line-height: 18px;
  color: #999999;
}
blockquote small:before {
  content: '\2014 \00A0';
}
blockquote.pull-right {
  float: right;
  padding-left: 0;
  padding-right: 15px;
  border-left: 0;
  border-right: 5px solid #eeeeee;
}
blockquote.pull-right p, blockquote.pull-right small {
  text-align: right;
}
q:before,
q:after,
blockquote:before,
blockquote:after {
  content: "";
}
address {
  display: block;
  margin-bottom: 18px;
  line-height: 18px;
  font-style: normal;
}
small {
  font-size: 100%;
}
cite {
  font-style: normal;
}
/*@import "bootstrap/code.less";*/
form {
  margin: 0 0 18px;
}
fieldset {
  padding: 0;
  margin: 0;
  border: 0;
}
legend {
  display: block;
  width: 100%;
  padding: 0;
  margin-bottom: 27px;
  font-size: 19.5px;
  line-height: 36px;
  color: #333333;
  border: 0;
  border-bottom: 1px solid #eee;
}
label,
input,
button,
select,
textarea {
  font-family: "Helvetica Neue", Helvetica, Arial, sans-serif;
  font-size: 13px;
  font-weight: normal;
  line-height: 18px;
}
label {
  display: block;
  margin-bottom: 5px;
  color: #333333;
}
input,
textarea,
select,
.uneditable-input {
  display: inline-block;
  width: 210px;
  height: 18px;
  padding: 4px;
  margin-bottom: 9px;
  font-size: 13px;
  line-height: 18px;
  color: #555555;
  border: 1px solid #ccc;
  -webkit-border-radius: 3px;
  -moz-border-radius: 3px;
  border-radius: 3px;
}
.uneditable-textarea {
  width: auto;
  height: auto;
}
label input, label textarea, label select {
  display: block;
}
input[type="image"], input[type="checkbox"], input[type="radio"] {
  width: auto;
  height: auto;
  padding: 0;
  margin: 3px 0;
  *margin-top: 0;
  /* IE7 */

  line-height: normal;
  border: 0;
  cursor: pointer;
  -webkit-border-radius: 0;
  -moz-border-radius: 0;
  border-radius: 0;
}
input[type="file"] {
  padding: initial;
  line-height: initial;
  border: initial;
  background-color: #ffffff;
  background-color: initial;
  -webkit-box-shadow: none;
  -moz-box-shadow: none;
  box-shadow: none;
}
input[type="button"], input[type="reset"], input[type="submit"] {
  width: auto;
  height: auto;
}
select, input[type="file"] {
  height: 28px;
  /* In IE7, the height of the select element cannot be changed by height, only font-size */

  *margin-top: 4px;
  /* For IE7, add top margin to align select with labels */

  line-height: 28px;
}
select {
  width: 220px;
  background-color: #ffffff;
}
select[multiple], select[size] {
  height: auto;
}
input[type="image"] {
  -webkit-box-shadow: none;
  -moz-box-shadow: none;
  box-shadow: none;
}
textarea {
  height: auto;
}
input[type="hidden"] {
  display: none;
}
.radio, .checkbox {
  padding-left: 18px;
}
.radio input[type="radio"], .checkbox input[type="checkbox"] {
  float: left;
  margin-left: -18px;
}
.controls > .radio:first-child, .controls > .checkbox:first-child {
  padding-top: 5px;
}
.radio.inline, .checkbox.inline {
  display: inline-block;
  margin-bottom: 0;
  vertical-align: middle;
}
.radio.inline + .radio.inline, .checkbox.inline + .checkbox.inline {
  margin-left: 10px;
}
.controls > .radio.inline:first-child, .controls > .checkbox.inline:first-child {
  padding-top: 0;
}
input, textarea {
  -webkit-box-shadow: inset 0 1px 1px rgba(0, 0, 0, 0.075);
  -moz-box-shadow: inset 0 1px 1px rgba(0, 0, 0, 0.075);
  box-shadow: inset 0 1px 1px rgba(0, 0, 0, 0.075);
  -webkit-transition: border linear 0.2s, box-shadow linear 0.2s;
  -moz-transition: border linear 0.2s, box-shadow linear 0.2s;
  -ms-transition: border linear 0.2s, box-shadow linear 0.2s;
  -o-transition: border linear 0.2s, box-shadow linear 0.2s;
  transition: border linear 0.2s, box-shadow linear 0.2s;
}
input:focus, textarea:focus {
  border-color: rgba(82, 168, 236, 0.8);
  -webkit-box-shadow: inset 0 1px 1px rgba(0, 0, 0, 0.075), 0 0 8px rgba(82, 168, 236, 0.6);
  -moz-box-shadow: inset 0 1px 1px rgba(0, 0, 0, 0.075), 0 0 8px rgba(82, 168, 236, 0.6);
  box-shadow: inset 0 1px 1px rgba(0, 0, 0, 0.075), 0 0 8px rgba(82, 168, 236, 0.6);
  outline: 0;
  outline: thin dotted \9;
  /* IE6-8 */

}
input[type="file"]:focus, input[type="checkbox"]:focus, select:focus {
  -webkit-box-shadow: none;
  -moz-box-shadow: none;
  box-shadow: none;
  outline: thin dotted;
  outline: 5px auto -webkit-focus-ring-color;
  outline-offset: -2px;
}
.input-mini {
  width: 60px;
}
.input-small {
  width: 90px;
}
.input-medium {
  width: 150px;
}
.input-large {
  width: 210px;
}
.input-xlarge {
  width: 270px;
}
.input-xxlarge {
  width: 530px;
}
input[class*="span"],
select[class*="span"],
textarea[class*="span"],
.uneditable-input {
  float: none;
  margin-left: 0;
}
input.span1, textarea.span1, .uneditable-input.span1 {
  width: 50px;
}
input.span2, textarea.span2, .uneditable-input.span2 {
  width: 130px;
}
input.span3, textarea.span3, .uneditable-input.span3 {
  width: 210px;
}
input.span4, textarea.span4, .uneditable-input.span4 {
  width: 290px;
}
input.span5, textarea.span5, .uneditable-input.span5 {
  width: 370px;
}
input.span6, textarea.span6, .uneditable-input.span6 {
  width: 450px;
}
input.span7, textarea.span7, .uneditable-input.span7 {
  width: 530px;
}
input.span8, textarea.span8, .uneditable-input.span8 {
  width: 610px;
}
input.span9, textarea.span9, .uneditable-input.span9 {
  width: 690px;
}
input.span10, textarea.span10, .uneditable-input.span10 {
  width: 770px;
}
input.span11, textarea.span11, .uneditable-input.span11 {
  width: 850px;
}
input.span12, textarea.span12, .uneditable-input.span12 {
  width: 930px;
}
input[disabled],
select[disabled],
textarea[disabled],
input[readonly],
select[readonly],
textarea[readonly] {
  background-color: #f5f5f5;
  border-color: #ddd;
  cursor: not-allowed;
}
.control-group.warning > label, .control-group.warning .help-block, .control-group.warning .help-inline {
  color: #c09853;
}
.control-group.warning input, .control-group.warning select, .control-group.warning textarea {
  color: #c09853;
  border-color: #c09853;
}
.control-group.warning input:focus, .control-group.warning select:focus, .control-group.warning textarea:focus {
  border-color: #a47e3c;
  -webkit-box-shadow: 0 0 6px #dbc59e;
  -moz-box-shadow: 0 0 6px #dbc59e;
  box-shadow: 0 0 6px #dbc59e;
}
.control-group.warning .input-prepend .add-on, .control-group.warning .input-append .add-on {
  color: #c09853;
  background-color: #fcf8e3;
  border-color: #c09853;
}
.control-group.error > label, .control-group.error .help-block, .control-group.error .help-inline {
  color: #b94a48;
}
.control-group.error input, .control-group.error select, .control-group.error textarea {
  color: #b94a48;
  border-color: #b94a48;
}
.control-group.error input:focus, .control-group.error select:focus, .control-group.error textarea:focus {
  border-color: #953b39;
  -webkit-box-shadow: 0 0 6px #d59392;
  -moz-box-shadow: 0 0 6px #d59392;
  box-shadow: 0 0 6px #d59392;
}
.control-group.error .input-prepend .add-on, .control-group.error .input-append .add-on {
  color: #b94a48;
  background-color: #f2dede;
  border-color: #b94a48;
}
.control-group.success > label, .control-group.success .help-block, .control-group.success .help-inline {
  color: #468847;
}
.control-group.success input, .control-group.success select, .control-group.success textarea {
  color: #468847;
  border-color: #468847;
}
.control-group.success input:focus, .control-group.success select:focus, .control-group.success textarea:focus {
  border-color: #356635;
  -webkit-box-shadow: 0 0 6px #7aba7b;
  -moz-box-shadow: 0 0 6px #7aba7b;
  box-shadow: 0 0 6px #7aba7b;
}
.control-group.success .input-prepend .add-on, .control-group.success .input-append .add-on {
  color: #468847;
  background-color: #dff0d8;
  border-color: #468847;
}
input:focus:required:invalid, textarea:focus:required:invalid, select:focus:required:invalid {
  color: #b94a48;
  border-color: #ee5f5b;
}
input:focus:required:invalid:focus, textarea:focus:required:invalid:focus, select:focus:required:invalid:focus {
  border-color: #e9322d;
  -webkit-box-shadow: 0 0 6px #f8b9b7;
  -moz-box-shadow: 0 0 6px #f8b9b7;
  box-shadow: 0 0 6px #f8b9b7;
}
.form-actions {
  padding: 17px 20px 18px;
  margin-top: 18px;
  margin-bottom: 18px;
  background-color: #f5f5f5;
  border-top: 1px solid #ddd;
}
.uneditable-input {
  display: block;
  background-color: #ffffff;
  border-color: #eee;
  -webkit-box-shadow: inset 0 1px 2px rgba(0, 0, 0, 0.025);
  -moz-box-shadow: inset 0 1px 2px rgba(0, 0, 0, 0.025);
  box-shadow: inset 0 1px 2px rgba(0, 0, 0, 0.025);
  cursor: not-allowed;
}
:-moz-placeholder {
  color: #999999;
}
::-webkit-input-placeholder {
  color: #999999;
}
.help-block {
  margin-top: 5px;
  margin-bottom: 0;
  color: #999999;
}
.help-inline {
  display: inline-block;
  *display: inline;
  /* IE7 inline-block hack */

  *zoom: 1;
  margin-bottom: 9px;
  vertical-align: middle;
  padding-left: 5px;
}
.input-prepend, .input-append {
  margin-bottom: 5px;
  *zoom: 1;
}
.input-prepend:before,
.input-append:before,
.input-prepend:after,
.input-append:after {
  display: table;
  content: "";
}
.input-prepend:after, .input-append:after {
  clear: both;
}
.input-prepend input,
.input-append input,
.input-prepend .uneditable-input,
.input-append .uneditable-input {
  -webkit-border-radius: 0 3px 3px 0;
  -moz-border-radius: 0 3px 3px 0;
  border-radius: 0 3px 3px 0;
}
.input-prepend input:focus,
.input-append input:focus,
.input-prepend .uneditable-input:focus,
.input-append .uneditable-input:focus {
  position: relative;
  z-index: 2;
}
.input-prepend .uneditable-input, .input-append .uneditable-input {
  border-left-color: #ccc;
}
.input-prepend .add-on, .input-append .add-on {
  float: left;
  display: block;
  width: auto;
  min-width: 16px;
  height: 18px;
  margin-right: -1px;
  padding: 4px 5px;
  font-weight: normal;
  line-height: 18px;
  color: #999999;
  text-align: center;
  text-shadow: 0 1px 0 #ffffff;
  background-color: #f5f5f5;
  border: 1px solid #ccc;
  -webkit-border-radius: 3px 0 0 3px;
  -moz-border-radius: 3px 0 0 3px;
  border-radius: 3px 0 0 3px;
}
.input-prepend .active, .input-append .active {
  background-color: #a9dba9;
  border-color: #46a546;
}
.input-prepend .add-on {
  *margin-top: 1px;
  /* IE6-7 */

}
.input-append input, .input-append .uneditable-input {
  float: left;
  -webkit-border-radius: 3px 0 0 3px;
  -moz-border-radius: 3px 0 0 3px;
  border-radius: 3px 0 0 3px;
}
.input-append .uneditable-input {
  border-right-color: #ccc;
}
.input-append .add-on {
  margin-right: 0;
  margin-left: -1px;
  -webkit-border-radius: 0 3px 3px 0;
  -moz-border-radius: 0 3px 3px 0;
  border-radius: 0 3px 3px 0;
}
.input-append input:first-child {
  *margin-left: -160px;
}
.input-append input:first-child + .add-on {
  *margin-left: -21px;
}
.search-query {
  padding-left: 14px;
  padding-right: 14px;
  margin-bottom: 0;
  -webkit-border-radius: 14px;
  -moz-border-radius: 14px;
  border-radius: 14px;
}
.form-search input,
.form-inline input,
.form-horizontal input,
.form-search textarea,
.form-inline textarea,
.form-horizontal textarea,
.form-search select,
.form-inline select,
.form-horizontal select,
.form-search .help-inline,
.form-inline .help-inline,
.form-horizontal .help-inline,
.form-search .uneditable-input,
.form-inline .uneditable-input,
.form-horizontal .uneditable-input {
  display: inline-block;
  margin-bottom: 0;
}
.form-search label,
.form-inline label,
.form-search .input-append,
.form-inline .input-append,
.form-search .input-prepend,
.form-inline .input-prepend {
  display: inline-block;
}
.form-search .input-append .add-on,
.form-inline .input-prepend .add-on,
.form-search .input-append .add-on,
.form-inline .input-prepend .add-on {
  vertical-align: middle;
}
.control-group {
  margin-bottom: 9px;
}
.form-horizontal legend + .control-group {
  margin-top: 18px;
  -webkit-margin-top-collapse: separate;
}
.form-horizontal .control-group {
  margin-bottom: 18px;
  *zoom: 1;
}
.form-horizontal .control-group:before, .form-horizontal .control-group:after {
  display: table;
  content: "";
}
.form-horizontal .control-group:after {
  clear: both;
}
.form-horizontal .control-group > label {
  float: left;
  width: 140px;
  padding-top: 5px;
  text-align: right;
}
.form-horizontal .controls {
  margin-left: 160px;
}
.form-horizontal .form-actions {
  padding-left: 160px;
}
table {
  max-width: 100%;
  border-collapse: collapse;
  border-spacing: 0;
}
.table {
  width: 100%;
  margin-bottom: 18px;
}
.table th, .table td {
  padding: 8px;
  line-height: 18px;
  text-align: left;
  border-top: 1px solid #ddd;
}
.table th {
  font-weight: bold;
  vertical-align: bottom;
}
.table td {
  vertical-align: top;
}
.table thead:first-child tr th, .table thead:first-child tr td {
  border-top: 0;
}
.table tbody + tbody {
  border-top: 2px solid #ddd;
}
.table-condensed th, .table-condensed td {
  padding: 4px 5px;
}
.table-bordered {
  border: 1px solid #ddd;
  border-collapse: separate;
  *border-collapse: collapsed;
  -webkit-border-radius: 4px;
  -moz-border-radius: 4px;
  border-radius: 4px;
}
.table-bordered th + th,
.table-bordered td + td,
.table-bordered th + td,
.table-bordered td + th {
  border-left: 1px solid #ddd;
}
.table-bordered thead:first-child tr:first-child th, .table-bordered tbody:first-child tr:first-child th, .table-bordered tbody:first-child tr:first-child td {
  border-top: 0;
}
.table-bordered thead:first-child tr:first-child th:first-child, .table-bordered tbody:first-child tr:first-child td:first-child {
  -webkit-border-radius: 4px 0 0 0;
  -moz-border-radius: 4px 0 0 0;
  border-radius: 4px 0 0 0;
}
.table-bordered thead:first-child tr:first-child th:last-child, .table-bordered tbody:first-child tr:first-child td:last-child {
  -webkit-border-radius: 0 4px 0 0;
  -moz-border-radius: 0 4px 0 0;
  border-radius: 0 4px 0 0;
}
.table-bordered thead:last-child tr:last-child th:first-child, .table-bordered tbody:last-child tr:last-child td:first-child {
  -webkit-border-radius: 0 0 0 4px;
  -moz-border-radius: 0 0 0 4px;
  border-radius: 0 0 0 4px;
}
.table-bordered thead:last-child tr:last-child th:last-child, .table-bordered tbody:last-child tr:last-child td:last-child {
  -webkit-border-radius: 0 0 4px 0;
  -moz-border-radius: 0 0 4px 0;
  border-radius: 0 0 4px 0;
}
.table-striped tbody tr:nth-child(odd) td, .table-striped tbody tr:nth-child(odd) th {
  background-color: #f9f9f9;
}
table .span1 {
  float: none;
  width: 44px;
  margin-left: 0;
}
table .span2 {
  float: none;
  width: 124px;
  margin-left: 0;
}
table .span3 {
  float: none;
  width: 204px;
  margin-left: 0;
}
table .span4 {
  float: none;
  width: 284px;
  margin-left: 0;
}
table .span5 {
  float: none;
  width: 364px;
  margin-left: 0;
}
table .span6 {
  float: none;
  width: 444px;
  margin-left: 0;
}
table .span7 {
  float: none;
  width: 524px;
  margin-left: 0;
}
table .span8 {
  float: none;
  width: 604px;
  margin-left: 0;
}
table .span9 {
  float: none;
  width: 684px;
  margin-left: 0;
}
table .span10 {
  float: none;
  width: 764px;
  margin-left: 0;
}
table .span11 {
  float: none;
  width: 844px;
  margin-left: 0;
}
table .span12 {
  float: none;
  width: 924px;
  margin-left: 0;
}
/*@import "bootstrap/sprites.less";*/
.dropdown {
  position: relative;
}
.dropdown-toggle {
  *margin-bottom: -3px;
}
.dropdown-toggle:active, .open .dropdown-toggle {
  outline: 0;
}
.caret {
  display: inline-block;
  width: 0;
  height: 0;
  text-indent: -99999px;
  *text-indent: 0;
  vertical-align: top;
  border-left: 4px solid transparent;
  border-right: 4px solid transparent;
  border-top: 4px solid #000000;
  opacity: 0.3;
  filter: alpha(opacity=30);
  content: "\2193";
}
.dropdown .caret {
  margin-top: 8px;
  margin-left: 2px;
}
.dropdown:hover .caret, .open.dropdown .caret {
  opacity: 1;
  filter: alpha(opacity=100);
}
.dropdown-menu {
  position: absolute;
  top: 100%;
  left: 0;
  z-index: 1000;
  float: left;
  display: none;
  min-width: 160px;
  max-width: 220px;
  _width: 160px;
  padding: 4px 0;
  margin: 0;
  list-style: none;
  background-color: #ffffff;
  border-color: #ccc;
  border-color: rgba(0, 0, 0, 0.2);
  border-style: solid;
  border-width: 1px;
  -webkit-border-radius: 0 0 5px 5px;
  -moz-border-radius: 0 0 5px 5px;
  border-radius: 0 0 5px 5px;
  -webkit-box-shadow: 0 5px 10px rgba(0, 0, 0, 0.2);
  -moz-box-shadow: 0 5px 10px rgba(0, 0, 0, 0.2);
  box-shadow: 0 5px 10px rgba(0, 0, 0, 0.2);
  -webkit-background-clip: padding-box;
  -moz-background-clip: padding;
  background-clip: padding-box;
  *border-right-width: 2px;
  *border-bottom-width: 2px;
}
.dropdown-menu.bottom-up {
  top: auto;
  bottom: 100%;
  margin-bottom: 2px;
}
.dropdown-menu .divider {
  height: 1px;
  margin: 5px 1px;
  overflow: hidden;
  background-color: #e5e5e5;
  border-bottom: 1px solid #ffffff;
  *width: 100%;
  *margin: -5px 0 5px;
}
.dropdown-menu a {
  display: block;
  padding: 3px 15px;
  clear: both;
  font-weight: normal;
  line-height: 18px;
  color: #555555;
  white-space: nowrap;
}
.dropdown-menu li > a:hover, .dropdown-menu .active > a, .dropdown-menu .active > a:hover {
  color: #ffffff;
  text-decoration: none;
  background-color: #0088cc;
}
.dropdown.open {
  *z-index: 1000;
}
.dropdown.open .dropdown-toggle {
  color: #ffffff;
  background: #ccc;
  background: rgba(0, 0, 0, 0.3);
}
.dropdown.open .dropdown-menu {
  display: block;
}
.typeahead {
  margin-top: 2px;
  -webkit-border-radius: 4px;
  -moz-border-radius: 4px;
  border-radius: 4px;
}
.well {
  min-height: 20px;
  padding: 19px;
  margin-bottom: 20px;
  background-color: #f5f5f5;
  border: 1px solid #eee;
  border: 1px solid rgba(0, 0, 0, 0.05);
  -webkit-border-radius: 4px;
  -moz-border-radius: 4px;
  border-radius: 4px;
  -webkit-box-shadow: inset 0 1px 1px rgba(0, 0, 0, 0.05);
  -moz-box-shadow: inset 0 1px 1px rgba(0, 0, 0, 0.05);
  box-shadow: inset 0 1px 1px rgba(0, 0, 0, 0.05);
}
.well blockquote {
  border-color: #ddd;
  border-color: rgba(0, 0, 0, 0.15);
}
.well-success {
  background-color: #dff0d8;
  border-color: #d6e9c6;
}
.well-danger {
  background-color: #f2dede;
  border-color: #eed3d7;
}
.well-info {
  background-color: #d9edf7;
  border-color: #bce8f1;
}
.well-blank {
  background-color: #ffffff;
  border-color: rgba(0, 0, 0, 0.1);
}
.fade {
  -webkit-transition: opacity 0.15s linear;
  -moz-transition: opacity 0.15s linear;
  -ms-transition: opacity 0.15s linear;
  -o-transition: opacity 0.15s linear;
  transition: opacity 0.15s linear;
  opacity: 0;
}
.fade.in {
  opacity: 1;
}
.collapse {
  -webkit-transition: height 0.35s ease;
  -moz-transition: height 0.35s ease;
  -ms-transition: height 0.35s ease;
  -o-transition: height 0.35s ease;
  transition: height 0.35s ease;
  position: relative;
  overflow: hidden;
  height: 0;
}
.collapse.in {
  height: auto;
}
.close {
  float: right;
  font-size: 20px;
  font-weight: bold;
  line-height: 18px;
  color: #000000;
  text-shadow: 0 1px 0 #ffffff;
  opacity: 0.2;
  filter: alpha(opacity=20);
}
.close:hover {
  color: #000000;
  text-decoration: none;
  opacity: 0.4;
  filter: alpha(opacity=40);
  cursor: pointer;
}
.btn {
  display: inline-block;
  padding: 4px 10px 4px;
  font-size: 13px;
  line-height: 18px;
  color: #333333;
  text-align: center;
  text-shadow: 0 1px 1px rgba(255, 255, 255, 0.75);
  background-color: #fafafa;
  background-image: -webkit-gradient(linear, 0 0, 0 100%, from(#ffffff), color-stop(25%, #ffffff), to(#e6e6e6));
  background-image: -webkit-linear-gradient(#ffffff, #ffffff 25%, #e6e6e6);
  background-image: -moz-linear-gradient(top, #ffffff, #ffffff 25%, #e6e6e6);
  background-image: -ms-linear-gradient(#ffffff, #ffffff 25%, #e6e6e6);
  background-image: -o-linear-gradient(#ffffff, #ffffff 25%, #e6e6e6);
  background-image: linear-gradient(#ffffff, #ffffff 25%, #e6e6e6);
  background-repeat: no-repeat;
  filter: progid:DXImageTransform.Microsoft.gradient(startColorstr='#ffffff', endColorstr='#e6e6e6', GradientType=0);
  border: 1px solid #ccc;
  border-bottom-color: #bbb;
  -webkit-border-radius: 4px;
  -moz-border-radius: 4px;
  border-radius: 4px;
  -webkit-box-shadow: inset 0 1px 0 rgba(255, 255, 255, 0.2), 0 1px 2px rgba(0, 0, 0, 0.05);
  -moz-box-shadow: inset 0 1px 0 rgba(255, 255, 255, 0.2), 0 1px 2px rgba(0, 0, 0, 0.05);
  box-shadow: inset 0 1px 0 rgba(255, 255, 255, 0.2), 0 1px 2px rgba(0, 0, 0, 0.05);
  cursor: pointer;
  *margin-left: .3em;
}
.btn:first-child {
  *margin-left: 0;
}
.btn:hover {
  color: #333333;
  text-decoration: none;
  background-color: #e6e6e6;
  background-position: 0 -15px;
  -webkit-transition: background-position 0.1s linear;
  -moz-transition: background-position 0.1s linear;
  -ms-transition: background-position 0.1s linear;
  -o-transition: background-position 0.1s linear;
  transition: background-position 0.1s linear;
}
.btn:focus {
  outline: thin dotted;
  outline: 5px auto -webkit-focus-ring-color;
  outline-offset: -2px;
}
.btn.active, .btn:active {
  background-image: none;
  -webkit-box-shadow: inset 0 2px 4px rgba(0, 0, 0, 0.15), 0 1px 2px rgba(0, 0, 0, 0.05);
  -moz-box-shadow: inset 0 2px 4px rgba(0, 0, 0, 0.15), 0 1px 2px rgba(0, 0, 0, 0.05);
  box-shadow: inset 0 2px 4px rgba(0, 0, 0, 0.15), 0 1px 2px rgba(0, 0, 0, 0.05);
  background-color: #e6e6e6;
  background-color: #d9d9d9 \9;
  color: rgba(0, 0, 0, 0.5);
  outline: 0;
}
.btn.disabled, .btn[disabled] {
  cursor: default;
  background-image: none;
  background-color: #e6e6e6;
  opacity: 0.65;
  filter: alpha(opacity=65);
  -webkit-box-shadow: none;
  -moz-box-shadow: none;
  box-shadow: none;
}
.btn-large {
  padding: 9px 14px;
  font-size: 15px;
  line-height: normal;
  -webkit-border-radius: 5px;
  -moz-border-radius: 5px;
  border-radius: 5px;
}
.btn-large .icon {
  margin-top: 1px;
}
.btn-small {
  padding: 5px 9px;
  font-size: 11px;
  line-height: 16px;
}
.btn-small .icon {
  margin-top: -1px;
}
.btn-primary,
.btn-primary:hover,
.btn-warning,
.btn-warning:hover,
.btn-danger,
.btn-danger:hover,
.btn-success,
.btn-success:hover,
.btn-info,
.btn-info:hover {
  text-shadow: 0 -1px 0 rgba(0, 0, 0, 0.25);
  color: #ffffff;
}
.btn-primary.active,
.btn-warning.active,
.btn-danger.active,
.btn-success.active,
.btn-info.active {
  color: rgba(255, 255, 255, 0.75);
}
.btn-primary {
  background-color: #006dcc;
  background-image: -moz-linear-gradient(top, #0088cc, #0044cc);
  background-image: -ms-linear-gradient(top, #0088cc, #0044cc);
  background-image: -webkit-gradient(linear, 0 0, 0 100%, from(#0088cc), to(#0044cc));
  background-image: -webkit-linear-gradient(top, #0088cc, #0044cc);
  background-image: -o-linear-gradient(top, #0088cc, #0044cc);
  background-image: linear-gradient(top, #0088cc, #0044cc);
  background-repeat: repeat-x;
  filter: progid:DXImageTransform.Microsoft.gradient(startColorstr='#0088cc', endColorstr='#0044cc', GradientType=0);
  border-color: #0044cc #0044cc #002a80;
  border-color: rgba(0, 0, 0, 0.1) rgba(0, 0, 0, 0.1) rgba(0, 0, 0, 0.25);
  filter: progid:DXImageTransform.Microsoft.gradient(enabled = false);
}
.btn-primary:hover,
.btn-primary:active,
.btn-primary.active,
.btn-primary.disabled,
.btn-primary[disabled] {
  background-color: #0044cc;
}
.btn-primary:active, .btn-primary.active {
  background-color: #003399 \9;
}
.btn-warning {
  background-color: #faa732;
  background-image: -moz-linear-gradient(top, #fbb450, #f89406);
  background-image: -ms-linear-gradient(top, #fbb450, #f89406);
  background-image: -webkit-gradient(linear, 0 0, 0 100%, from(#fbb450), to(#f89406));
  background-image: -webkit-linear-gradient(top, #fbb450, #f89406);
  background-image: -o-linear-gradient(top, #fbb450, #f89406);
  background-image: linear-gradient(top, #fbb450, #f89406);
  background-repeat: repeat-x;
  filter: progid:DXImageTransform.Microsoft.gradient(startColorstr='#fbb450', endColorstr='#f89406', GradientType=0);
  border-color: #f89406 #f89406 #ad6704;
  border-color: rgba(0, 0, 0, 0.1) rgba(0, 0, 0, 0.1) rgba(0, 0, 0, 0.25);
  filter: progid:DXImageTransform.Microsoft.gradient(enabled = false);
}
.btn-warning:hover,
.btn-warning:active,
.btn-warning.active,
.btn-warning.disabled,
.btn-warning[disabled] {
  background-color: #f89406;
}
.btn-warning:active, .btn-warning.active {
  background-color: #c67605 \9;
}
.btn-danger {
  background-color: #da4f49;
  background-image: -moz-linear-gradient(top, #ee5f5b, #bd362f);
  background-image: -ms-linear-gradient(top, #ee5f5b, #bd362f);
  background-image: -webkit-gradient(linear, 0 0, 0 100%, from(#ee5f5b), to(#bd362f));
  background-image: -webkit-linear-gradient(top, #ee5f5b, #bd362f);
  background-image: -o-linear-gradient(top, #ee5f5b, #bd362f);
  background-image: linear-gradient(top, #ee5f5b, #bd362f);
  background-repeat: repeat-x;
  filter: progid:DXImageTransform.Microsoft.gradient(startColorstr='#ee5f5b', endColorstr='#bd362f', GradientType=0);
  border-color: #bd362f #bd362f #802420;
  border-color: rgba(0, 0, 0, 0.1) rgba(0, 0, 0, 0.1) rgba(0, 0, 0, 0.25);
  filter: progid:DXImageTransform.Microsoft.gradient(enabled = false);
}
.btn-danger:hover,
.btn-danger:active,
.btn-danger.active,
.btn-danger.disabled,
.btn-danger[disabled] {
  background-color: #bd362f;
}
.btn-danger:active, .btn-danger.active {
  background-color: #942a25 \9;
}
.btn-success {
  background-color: #61b861;
  background-image: -moz-linear-gradient(top, #74c474, #46a546);
  background-image: -ms-linear-gradient(top, #74c474, #46a546);
  background-image: -webkit-gradient(linear, 0 0, 0 100%, from(#74c474), to(#46a546));
  background-image: -webkit-linear-gradient(top, #74c474, #46a546);
  background-image: -o-linear-gradient(top, #74c474, #46a546);
  background-image: linear-gradient(top, #74c474, #46a546);
  background-repeat: repeat-x;
  filter: progid:DXImageTransform.Microsoft.gradient(startColorstr='#74c474', endColorstr='#46a546', GradientType=0);
  border-color: #46a546 #46a546 #2f6f2f;
  border-color: rgba(0, 0, 0, 0.1) rgba(0, 0, 0, 0.1) rgba(0, 0, 0, 0.25);
  filter: progid:DXImageTransform.Microsoft.gradient(enabled = false);
}
.btn-success:hover,
.btn-success:active,
.btn-success.active,
.btn-success.disabled,
.btn-success[disabled] {
  background-color: #46a546;
}
.btn-success:active, .btn-success.active {
  background-color: #378137 \9;
}
.btn-info {
  background-color: #49afcd;
  background-image: -moz-linear-gradient(top, #5bc0de, #2f96b4);
  background-image: -ms-linear-gradient(top, #5bc0de, #2f96b4);
  background-image: -webkit-gradient(linear, 0 0, 0 100%, from(#5bc0de), to(#2f96b4));
  background-image: -webkit-linear-gradient(top, #5bc0de, #2f96b4);
  background-image: -o-linear-gradient(top, #5bc0de, #2f96b4);
  background-image: linear-gradient(top, #5bc0de, #2f96b4);
  background-repeat: repeat-x;
  filter: progid:DXImageTransform.Microsoft.gradient(startColorstr='#5bc0de', endColorstr='#2f96b4', GradientType=0);
  border-color: #2f96b4 #2f96b4 #1f6377;
  border-color: rgba(0, 0, 0, 0.1) rgba(0, 0, 0, 0.1) rgba(0, 0, 0, 0.25);
  filter: progid:DXImageTransform.Microsoft.gradient(enabled = false);
}
.btn-info:hover,
.btn-info:active,
.btn-info.active,
.btn-info.disabled,
.btn-info[disabled] {
  background-color: #2f96b4;
}
.btn-info:active, .btn-info.active {
  background-color: #24748c \9;
}
button.btn, input[type="submit"].btn {
  *padding-top: 2px;
  *padding-bottom: 2px;
}
button.btn::-moz-focus-inner, input[type="submit"].btn::-moz-focus-inner {
  padding: 0;
  border: 0;
}
button.btn.large, input[type="submit"].btn.large {
  *padding-top: 7px;
  *padding-bottom: 7px;
}
button.btn.small, input[type="submit"].btn.small {
  *padding-top: 3px;
  *padding-bottom: 3px;
}
.btn-group {
  position: relative;
  *zoom: 1;
  *margin-left: .3em;
}
.btn-group:before, .btn-group:after {
  display: table;
  content: "";
}
.btn-group:after {
  clear: both;
}
.btn-group:first-child {
  *margin-left: 0;
}
.btn-group + .btn-group {
  margin-left: 5px;
}
.btn-toolbar {
  margin-top: 9px;
  margin-bottom: 9px;
}
.btn-toolbar .btn-group {
  display: inline-block;
  *display: inline;
  /* IE7 inline-block hack */

  *zoom: 1;
}
.btn-group .btn {
  position: relative;
  float: left;
  margin-left: -1px;
  -webkit-border-radius: 0;
  -moz-border-radius: 0;
  border-radius: 0;
}
.btn-group .btn:first-child {
  margin-left: 0;
  -webkit-border-top-left-radius: 4px;
  -moz-border-radius-topleft: 4px;
  border-top-left-radius: 4px;
  -webkit-border-bottom-left-radius: 4px;
  -moz-border-radius-bottomleft: 4px;
  border-bottom-left-radius: 4px;
}
.btn-group .btn:last-child, .btn-group .dropdown-toggle {
  -webkit-border-top-right-radius: 4px;
  -moz-border-radius-topright: 4px;
  border-top-right-radius: 4px;
  -webkit-border-bottom-right-radius: 4px;
  -moz-border-radius-bottomright: 4px;
  border-bottom-right-radius: 4px;
}
.btn-group .btn.large:first-child {
  margin-left: 0;
  -webkit-border-top-left-radius: 6px;
  -moz-border-radius-topleft: 6px;
  border-top-left-radius: 6px;
  -webkit-border-bottom-left-radius: 6px;
  -moz-border-radius-bottomleft: 6px;
  border-bottom-left-radius: 6px;
}
.btn-group .btn.large:last-child, .btn-group .large.dropdown-toggle {
  -webkit-border-top-right-radius: 6px;
  -moz-border-radius-topright: 6px;
  border-top-right-radius: 6px;
  -webkit-border-bottom-right-radius: 6px;
  -moz-border-radius-bottomright: 6px;
  border-bottom-right-radius: 6px;
}
.btn-group .btn:hover,
.btn-group .btn:focus,
.btn-group .btn:active,
.btn-group .btn.active {
  z-index: 2;
}
.btn-group .dropdown-toggle:active, .btn-group.open .dropdown-toggle {
  outline: 0;
}
.btn-group .dropdown-toggle {
  padding-left: 8px;
  padding-right: 8px;
  -webkit-box-shadow: inset 1px 0 0 rgba(255, 255, 255, 0.125), inset 0 1px 0 rgba(255, 255, 255, 0.2), 0 1px 2px rgba(0, 0, 0, 0.05);
  -moz-box-shadow: inset 1px 0 0 rgba(255, 255, 255, 0.125), inset 0 1px 0 rgba(255, 255, 255, 0.2), 0 1px 2px rgba(0, 0, 0, 0.05);
  box-shadow: inset 1px 0 0 rgba(255, 255, 255, 0.125), inset 0 1px 0 rgba(255, 255, 255, 0.2), 0 1px 2px rgba(0, 0, 0, 0.05);
  *padding-top: 5px;
  *padding-bottom: 5px;
}
.btn-group.open {
  *z-index: 1000;
}
.btn-group.open .dropdown-menu {
  display: block;
  margin-top: 1px;
  -webkit-border-radius: 5px;
  -moz-border-radius: 5px;
  border-radius: 5px;
}
.btn-group.open .dropdown-toggle {
  background-image: none;
  -webkit-box-shadow: inset 0 1px 6px rgba(0, 0, 0, 0.15), 0 1px 2px rgba(0, 0, 0, 0.05);
  -moz-box-shadow: inset 0 1px 6px rgba(0, 0, 0, 0.15), 0 1px 2px rgba(0, 0, 0, 0.05);
  box-shadow: inset 0 1px 6px rgba(0, 0, 0, 0.15), 0 1px 2px rgba(0, 0, 0, 0.05);
}
.btn .caret {
  margin-top: 7px;
  margin-left: 0;
}
.btn:hover .caret, .open.btn-group .caret {
  opacity: 1;
  filter: alpha(opacity=100);
}
.btn-primary .caret,
.btn-danger .caret,
.btn-info .caret,
.btn-success .caret {
  border-top-color: #ffffff;
  opacity: 0.75;
  filter: alpha(opacity=75);
}
.btn-small .caret {
  margin-top: 4px;
}
.alert {
  padding: 8px 35px 8px 14px;
  margin-bottom: 18px;
  text-shadow: 0 1px 0 rgba(255, 255, 255, 0.5);
  background-color: #fcf8e3;
  border: 1px solid #fbeed5;
  -webkit-border-radius: 4px;
  -moz-border-radius: 4px;
  border-radius: 4px;
  /*  Position alerts at the bottom of the browser window*/

  position: fixed;
  bottom: 0;
  right: 2em;
  width: 200px;
  z-index: 9;
}
.alert, .alert-heading {
  color: #c09853;
}
.alert .close {
  position: relative;
  top: -2px;
  right: -21px;
  line-height: 18px;
}
.alert-success {
  background-color: #dff0d8;
  border-color: #d6e9c6;
}
.alert-success, .alert-success .alert-heading {
  color: #468847;
}
.alert-danger, .alert-error {
  background-color: #f2dede;
  border-color: #eed3d7;
}
.alert-danger,
.alert-error,
.alert-danger .alert-heading,
.alert-error .alert-heading {
  color: #b94a48;
}
.alert-info {
  background-color: #d9edf7;
  border-color: #bce8f1;
}
.alert-info, .alert-info .alert-heading {
  color: #3a87ad;
}
.alert-block {
  padding-top: 14px;
  padding-bottom: 14px;
}
.alert-block > p, .alert-block > ul {
  margin-bottom: 0;
}
.alert-block p + p {
  margin-top: 5px;
}
.nav {
  margin-left: 0;
  margin-bottom: 18px;
  list-style: none;
}
.nav > li > a {
  display: block;
}
.nav > li > a:hover {
  text-decoration: none;
  background-color: #eeeeee;
}
.nav-list {
  padding-left: 14px;
  padding-right: 14px;
  margin-bottom: 0;
}
.nav-list > li > a, .nav-list .nav-header {
  display: block;
  padding: 3px 15px;
  margin-left: -15px;
  margin-right: -15px;
  text-shadow: 0 1px 0 rgba(255, 255, 255, 0.5);
}
.nav-list .nav-header {
  font-size: 11px;
  font-weight: bold;
  line-height: 18px;
  color: #999999;
  text-transform: uppercase;
}
.nav-list > li + .nav-header {
  margin-top: 9px;
}
.nav-list .active > a, .nav-list .active > a:hover {
  color: #ffffff;
  text-shadow: 0 -1px 0 rgba(0, 0, 0, 0.2);
  background-color: #0088cc;
}
.nav-list [class^="icon-"] {
  margin-right: 2px;
}
.nav-tabs, .nav-pills {
  *zoom: 1;
}
.nav-tabs:before,
.nav-pills:before,
.nav-tabs:after,
.nav-pills:after {
  display: table;
  content: "";
}
.nav-tabs:after, .nav-pills:after {
  clear: both;
}
.nav-tabs > li, .nav-pills > li {
  float: left;
}
.nav-tabs > li > a, .nav-pills > li > a {
  padding-right: 12px;
  padding-left: 12px;
  margin-right: 2px;
  line-height: 14px;
}
.nav-tabs {
  border-bottom: 1px solid #ddd;
}
.nav-tabs > li {
  margin-bottom: -1px;
}
.nav-tabs > li > a {
  padding-top: 9px;
  padding-bottom: 9px;
  border: 1px solid transparent;
  -webkit-border-radius: 4px 4px 0 0;
  -moz-border-radius: 4px 4px 0 0;
  border-radius: 4px 4px 0 0;
}
.nav-tabs > li > a:hover {
  border-color: #eeeeee #eeeeee #dddddd;
}
.nav-tabs > .active > a, .nav-tabs > .active > a:hover {
  color: #555555;
  background-color: #ffffff;
  border: 1px solid #ddd;
  border-bottom-color: transparent;
  cursor: default;
}
.nav-pills > li > a {
  padding-top: 8px;
  padding-bottom: 8px;
  margin-top: 2px;
  margin-bottom: 2px;
  -webkit-border-radius: 5px;
  -moz-border-radius: 5px;
  border-radius: 5px;
}
.nav-pills .active > a, .nav-pills .active > a:hover {
  color: #ffffff;
  background-color: #0088cc;
}
.nav-stacked > li {
  float: none;
}
.nav-stacked > li > a {
  margin-right: 0;
}
.nav-tabs.nav-stacked {
  border-bottom: 0;
}
.nav-tabs.nav-stacked > li > a {
  border: 1px solid #ddd;
  -webkit-border-radius: 0;
  -moz-border-radius: 0;
  border-radius: 0;
}
.nav-tabs.nav-stacked > li:first-child > a {
  -webkit-border-radius: 4px 4px 0 0;
  -moz-border-radius: 4px 4px 0 0;
  border-radius: 4px 4px 0 0;
}
.nav-tabs.nav-stacked > li:last-child > a {
  -webkit-border-radius: 0 0 4px 4px;
  -moz-border-radius: 0 0 4px 4px;
  border-radius: 0 0 4px 4px;
}
.nav-tabs.nav-stacked > li > a:hover {
  border-color: #ddd;
  z-index: 2;
}
.nav-pills.nav-stacked > li > a {
  margin-bottom: 3px;
}
.nav-pills.nav-stacked > li:last-child > a {
  margin-bottom: 1px;
}
.nav-tabs .dropdown-menu, .nav-pills .dropdown-menu {
  margin-top: 1px;
  border-width: 1px;
}
.nav-pills .dropdown-menu {
  -webkit-border-radius: 4px;
  -moz-border-radius: 4px;
  border-radius: 4px;
}
.nav-tabs .dropdown-toggle .caret, .nav-pills .dropdown-toggle .caret {
  border-top-color: #0088cc;
  margin-top: 6px;
}
.nav-tabs .dropdown-toggle:hover .caret, .nav-pills .dropdown-toggle:hover .caret {
  border-top-color: #005580;
}
.nav-tabs .active .dropdown-toggle .caret, .nav-pills .active .dropdown-toggle .caret {
  border-top-color: #333333;
}
.nav > .dropdown.active > a:hover {
  color: #000000;
  cursor: pointer;
}
.nav-tabs .open .dropdown-toggle, .nav-pills .open .dropdown-toggle, .nav > .open.active > a:hover {
  color: #ffffff;
  background-color: #999999;
  border-color: #999999;
}
.nav .open .caret, .nav .open.active .caret, .nav .open a:hover .caret {
  border-top-color: #ffffff;
  opacity: 1;
  filter: alpha(opacity=100);
}
.tabs-stacked .open > a:hover {
  border-color: #999999;
}
.tabbable {
  *zoom: 1;
}
.tabbable:before, .tabbable:after {
  display: table;
  content: "";
}
.tabbable:after {
  clear: both;
}
.tabs-below .nav-tabs, .tabs-right .nav-tabs, .tabs-left .nav-tabs {
  border-bottom: 0;
}
.tab-content > .tab-pane, .pill-content > .pill-pane {
  display: none;
}
.tab-content > .active, .pill-content > .active {
  display: block;
}
.tabs-below .nav-tabs {
  border-top: 1px solid #ddd;
}
.tabs-below .nav-tabs > li {
  margin-top: -1px;
  margin-bottom: 0;
}
.tabs-below .nav-tabs > li > a {
  -webkit-border-radius: 0 0 4px 4px;
  -moz-border-radius: 0 0 4px 4px;
  border-radius: 0 0 4px 4px;
}
.tabs-below .nav-tabs > li > a:hover {
  border-bottom-color: transparent;
  border-top-color: #ddd;
}
.tabs-below .nav-tabs .active > a, .tabs-below .nav-tabs .active > a:hover {
  border-color: transparent #ddd #ddd #ddd;
}
.tabs-left .nav-tabs > li, .tabs-right .nav-tabs > li {
  float: none;
}
.tabs-left .nav-tabs > li > a, .tabs-right .nav-tabs > li > a {
  min-width: 74px;
  margin-right: 0;
  margin-bottom: 3px;
}
.tabs-left .nav-tabs {
  float: left;
  margin-right: 19px;
  border-right: 1px solid #ddd;
}
.tabs-left .nav-tabs > li > a {
  margin-right: -1px;
  -webkit-border-radius: 4px 0 0 4px;
  -moz-border-radius: 4px 0 0 4px;
  border-radius: 4px 0 0 4px;
}
.tabs-left .nav-tabs > li > a:hover {
  border-color: #eeeeee #dddddd #eeeeee #eeeeee;
}
.tabs-left .nav-tabs .active > a, .tabs-left .nav-tabs .active > a:hover {
  border-color: #ddd transparent #ddd #ddd;
  *border-right-color: #ffffff;
}
.tabs-right .nav-tabs {
  float: right;
  margin-left: 19px;
  border-left: 1px solid #ddd;
}
.tabs-right .nav-tabs > li > a {
  margin-left: -1px;
  -webkit-border-radius: 0 4px 4px 0;
  -moz-border-radius: 0 4px 4px 0;
  border-radius: 0 4px 4px 0;
}
.tabs-right .nav-tabs > li > a:hover {
  border-color: #eeeeee #eeeeee #eeeeee #dddddd;
}
.tabs-right .nav-tabs .active > a, .tabs-right .nav-tabs .active > a:hover {
  border-color: #ddd #ddd #ddd transparent;
  *border-left-color: #ffffff;
}
.navbar {
  overflow: visible;
  margin-bottom: 18px;
}
.navbar-inner {
  padding-left: 20px;
  padding-right: 20px;
  background-color: #2c2c2c;
  background-image: -moz-linear-gradient(top, #333333, #222222);
  background-image: -ms-linear-gradient(top, #333333, #222222);
  background-image: -webkit-gradient(linear, 0 0, 0 100%, from(#333333), to(#222222));
  background-image: -webkit-linear-gradient(top, #333333, #222222);
  background-image: -o-linear-gradient(top, #333333, #222222);
  background-image: linear-gradient(top, #333333, #222222);
  background-repeat: repeat-x;
  filter: progid:DXImageTransform.Microsoft.gradient(startColorstr='#333333', endColorstr='#222222', GradientType=0);
  -webkit-border-radius: 4px;
  -moz-border-radius: 4px;
  border-radius: 4px;
  -webkit-box-shadow: 0 1px 3px rgba(0, 0, 0, 0.25), inset 0 -1px 0 rgba(0, 0, 0, 0.1);
  -moz-box-shadow: 0 1px 3px rgba(0, 0, 0, 0.25), inset 0 -1px 0 rgba(0, 0, 0, 0.1);
  box-shadow: 0 1px 3px rgba(0, 0, 0, 0.25), inset 0 -1px 0 rgba(0, 0, 0, 0.1);
}
.btn-navbar {
  display: none;
  float: right;
  padding: 7px 10px;
  margin-left: 5px;
  margin-right: 5px;
  background-color: #2c2c2c;
  background-image: -moz-linear-gradient(top, #333333, #222222);
  background-image: -ms-linear-gradient(top, #333333, #222222);
  background-image: -webkit-gradient(linear, 0 0, 0 100%, from(#333333), to(#222222));
  background-image: -webkit-linear-gradient(top, #333333, #222222);
  background-image: -o-linear-gradient(top, #333333, #222222);
  background-image: linear-gradient(top, #333333, #222222);
  background-repeat: repeat-x;
  filter: progid:DXImageTransform.Microsoft.gradient(startColorstr='#333333', endColorstr='#222222', GradientType=0);
  border-color: #222222 #222222 #000000;
  border-color: rgba(0, 0, 0, 0.1) rgba(0, 0, 0, 0.1) rgba(0, 0, 0, 0.25);
  filter: progid:DXImageTransform.Microsoft.gradient(enabled = false);
  -webkit-box-shadow: inset 0 1px 0 rgba(255, 255, 255, 0.1), 0 1px 0 rgba(255, 255, 255, 0.075);
  -moz-box-shadow: inset 0 1px 0 rgba(255, 255, 255, 0.1), 0 1px 0 rgba(255, 255, 255, 0.075);
  box-shadow: inset 0 1px 0 rgba(255, 255, 255, 0.1), 0 1px 0 rgba(255, 255, 255, 0.075);
}
.btn-navbar:hover,
.btn-navbar:active,
.btn-navbar.active,
.btn-navbar.disabled,
.btn-navbar[disabled] {
  background-color: #222222;
}
.btn-navbar:active, .btn-navbar.active {
  background-color: #080808 \9;
}
.btn-navbar .icon-bar {
  display: block;
  width: 18px;
  height: 2px;
  background-color: #f5f5f5;
  -webkit-border-radius: 1px;
  -moz-border-radius: 1px;
  border-radius: 1px;
  -webkit-box-shadow: 0 1px 0 rgba(0, 0, 0, 0.25);
  -moz-box-shadow: 0 1px 0 rgba(0, 0, 0, 0.25);
  box-shadow: 0 1px 0 rgba(0, 0, 0, 0.25);
}
.btn-navbar .icon-bar + .icon-bar {
  margin-top: 3px;
}
.nav-collapse.collapse {
  height: auto;
}
.navbar .brand:hover {
  text-decoration: none;
}
.navbar .brand {
  float: left;
  display: block;
  padding: 8px 20px 12px;
  margin-left: -20px;
  font-size: 20px;
  font-weight: 200;
  line-height: 1;
  color: #ffffff;
}
.navbar .navbar-text {
  margin-bottom: 0;
  line-height: 40px;
  color: #999999;
}
.navbar .navbar-text a:hover {
  color: #ffffff;
  background-color: transparent;
}
.navbar .btn, .navbar .btn-group {
  margin-top: 5px;
}
.navbar .btn-group .btn {
  margin-top: 0;
}
.navbar-form {
  margin-bottom: 0;
  *zoom: 1;
}
.navbar-form:before, .navbar-form:after {
  display: table;
  content: "";
}
.navbar-form:after {
  clear: both;
}
.navbar-form input, .navbar-form select {
  display: inline-block;
  margin-top: 5px;
  margin-bottom: 0;
}
.navbar-form .radio, .navbar-form .checkbox {
  margin-top: 5px;
}
.navbar-form input[type="image"], .navbar-form input[type="checkbox"], .navbar-form input[type="radio"] {
  margin-top: 3px;
}
.navbar-search {
  position: relative;
  float: left;
  margin-top: 6px;
  margin-bottom: 0;
}
.navbar-search .search-query {
  padding: 4px 9px;
  font-family: "Helvetica Neue", Helvetica, Arial, sans-serif;
  font-size: 13px;
  font-weight: normal;
  line-height: 1;
  color: #ffffff;
  color: rgba(255, 255, 255, 0.75);
  background: #666;
  background: rgba(255, 255, 255, 0.3);
  border: 1px solid #111;
  -webkit-box-shadow: inset 0 1px 2px rgba(0, 0, 0, 0.1), 0 1px 0px rgba(255, 255, 255, 0.15);
  -moz-box-shadow: inset 0 1px 2px rgba(0, 0, 0, 0.1), 0 1px 0px rgba(255, 255, 255, 0.15);
  box-shadow: inset 0 1px 2px rgba(0, 0, 0, 0.1), 0 1px 0px rgba(255, 255, 255, 0.15);
  -webkit-transition: none;
  -moz-transition: none;
  -ms-transition: none;
  -o-transition: none;
  transition: none;
}
.navbar-search .search-query :-moz-placeholder {
  color: #eeeeee;
}
.navbar-search .search-query::-webkit-input-placeholder {
  color: #eeeeee;
}
.navbar-search .search-query:hover {
  color: #ffffff;
  background-color: #999999;
  background-color: rgba(255, 255, 255, 0.5);
}
.navbar-search .search-query:focus, .navbar-search .search-query.focused {
  padding: 5px 10px;
  color: #333333;
  text-shadow: 0 1px 0 #ffffff;
  background-color: #ffffff;
  border: 0;
  -webkit-box-shadow: 0 0 3px rgba(0, 0, 0, 0.15);
  -moz-box-shadow: 0 0 3px rgba(0, 0, 0, 0.15);
  box-shadow: 0 0 3px rgba(0, 0, 0, 0.15);
  outline: 0;
}
.navbar-fixed-top {
  position: fixed;
  top: 0;
  right: 0;
  left: 0;
  z-index: 1030;
}
.navbar-fixed-top .navbar-inner {
  padding-left: 0;
  padding-right: 0;
  -webkit-border-radius: 0;
  -moz-border-radius: 0;
  border-radius: 0;
}
.navbar .nav {
  position: relative;
  left: 0;
  display: block;
  float: left;
  margin: 0 10px 0 0;
}
.navbar .nav.pull-right {
  float: right;
}
.navbar .nav > li {
  display: block;
  float: left;
}
.navbar .nav > li > a {
  float: none;
  padding: 10px 10px 11px;
  line-height: 19px;
  color: #999999;
  text-decoration: none;
  text-shadow: 0 -1px 0 rgba(0, 0, 0, 0.25);
}
.navbar .nav > li > a:hover {
  background-color: transparent;
  color: #ffffff;
  text-decoration: none;
}
.navbar .nav .active > a, .navbar .nav .active > a:hover {
  color: #ffffff;
  text-decoration: none;
  background-color: #222222;
  background-color: rgba(0, 0, 0, 0.5);
}
.navbar .divider-vertical {
  height: 40px;
  width: 1px;
  margin: 0 9px;
  overflow: hidden;
  background-color: #222222;
  border-right: 1px solid #333333;
}
.navbar .nav.pull-right {
  margin-left: 10px;
  margin-right: 0;
}
.navbar .dropdown-menu {
  margin-top: 1px;
  -webkit-border-radius: 4px;
  -moz-border-radius: 4px;
  border-radius: 4px;
}
.navbar .dropdown-menu:before {
  content: '';
  display: inline-block;
  border-left: 7px solid transparent;
  border-right: 7px solid transparent;
  border-bottom: 7px solid #ccc;
  border-bottom-color: rgba(0, 0, 0, 0.2);
  position: absolute;
  top: -7px;
  left: 9px;
}
.navbar .dropdown-menu:after {
  content: '';
  display: inline-block;
  border-left: 6px solid transparent;
  border-right: 6px solid transparent;
  border-bottom: 6px solid #ffffff;
  position: absolute;
  top: -6px;
  left: 10px;
}
.navbar .nav .dropdown-toggle .caret, .navbar .nav .open.dropdown .caret {
  border-top-color: #ffffff;
}
.navbar .nav .active .caret {
  opacity: 1;
  filter: alpha(opacity=100);
}
.navbar .nav .open > .dropdown-toggle, .navbar .nav .active > .dropdown-toggle, .navbar .nav .open.active > .dropdown-toggle {
  background-color: transparent;
}
.navbar .nav .active > .dropdown-toggle:hover {
  color: #ffffff;
}
.navbar .nav.pull-right .dropdown-menu {
  left: auto;
  right: 0;
}
.navbar .nav.pull-right .dropdown-menu:before {
  left: auto;
  right: 12px;
}
.navbar .nav.pull-right .dropdown-menu:after {
  left: auto;
  right: 13px;
}
.breadcrumb {
  padding: 7px 14px;
  margin: 0 0 18px;
  background-color: #fbfbfb;
  background-image: -moz-linear-gradient(top, #ffffff, #f5f5f5);
  background-image: -ms-linear-gradient(top, #ffffff, #f5f5f5);
  background-image: -webkit-gradient(linear, 0 0, 0 100%, from(#ffffff), to(#f5f5f5));
  background-image: -webkit-linear-gradient(top, #ffffff, #f5f5f5);
  background-image: -o-linear-gradient(top, #ffffff, #f5f5f5);
  background-image: linear-gradient(top, #ffffff, #f5f5f5);
  background-repeat: repeat-x;
  filter: progid:DXImageTransform.Microsoft.gradient(startColorstr='#ffffff', endColorstr='#f5f5f5', GradientType=0);
  border: 1px solid #ddd;
  -webkit-border-radius: 3px;
  -moz-border-radius: 3px;
  border-radius: 3px;
  -webkit-box-shadow: inset 0 1px 0 #ffffff;
  -moz-box-shadow: inset 0 1px 0 #ffffff;
  box-shadow: inset 0 1px 0 #ffffff;
}
.breadcrumb li {
  display: inline;
  text-shadow: 0 1px 0 #ffffff;
}
.breadcrumb .divider {
  padding: 0 5px;
  color: #999999;
}
.breadcrumb .active a {
  color: #333333;
}
/*@import "bootstrap/pagination.less";*/
.pager {
  margin-left: 0;
  margin-bottom: 18px;
  list-style: none;
  text-align: center;
  *zoom: 1;
}
.pager:before, .pager:after {
  display: table;
  content: "";
}
.pager:after {
  clear: both;
}
.pager li {
  display: inline;
}
.pager a {
  display: inline-block;
  padding: 5px 14px;
  background-color: #fff;
  border: 1px solid #ddd;
  -webkit-border-radius: 15px;
  -moz-border-radius: 15px;
  border-radius: 15px;
}
.pager a:hover {
  text-decoration: none;
  background-color: #f5f5f5;
}
.pager .next a {
  float: right;
}
.pager .previous a {
  float: left;
}
.modal-open .dropdown-menu {
  z-index: 2050;
}
.modal-open .dropdown.open {
  *z-index: 2050;
}
.modal-open .popover {
  z-index: 2060;
}
.modal-open .tooltip {
  z-index: 2070;
}
.modal-backdrop {
  position: fixed;
  top: 0;
  right: 0;
  bottom: 0;
  left: 0;
  z-index: 1040;
  background-color: #000000;
}
.modal-backdrop.fade {
  opacity: 0;
}
.modal-backdrop, .modal-backdrop.fade.in {
  opacity: 0.8;
  filter: alpha(opacity=80);
}
.modal {
  position: fixed;
  top: 50%;
  left: 50%;
  z-index: 1050;
  max-height: 500px;
  overflow: auto;
  width: 560px;
  margin: -250px 0 0 -280px;
  background-color: #ffffff;
  border: 1px solid #999;
  border: 1px solid rgba(0, 0, 0, 0.3);
  *border: 1px solid #999;
  /* IE6-7 */

  -webkit-border-radius: 6px;
  -moz-border-radius: 6px;
  border-radius: 6px;
  -webkit-box-shadow: 0 3px 7px rgba(0, 0, 0, 0.3);
  -moz-box-shadow: 0 3px 7px rgba(0, 0, 0, 0.3);
  box-shadow: 0 3px 7px rgba(0, 0, 0, 0.3);
  -webkit-background-clip: padding-box;
  -moz-background-clip: padding-box;
  background-clip: padding-box;
}
.modal.fade {
  -webkit-transition: opacity .3s linear, top .3s ease-out;
  -moz-transition: opacity .3s linear, top .3s ease-out;
  -ms-transition: opacity .3s linear, top .3s ease-out;
  -o-transition: opacity .3s linear, top .3s ease-out;
  transition: opacity .3s linear, top .3s ease-out;
  top: -25%;
}
.modal.fade.in {
  top: 50%;
}
.modal-header {
  padding: 9px 15px;
  border-bottom: 1px solid #eee;
}
.modal-header .close {
  margin-top: 2px;
}
.modal-body {
  padding: 15px;
}
.modal-footer {
  padding: 14px 15px 15px;
  margin-bottom: 0;
  background-color: #f5f5f5;
  border-top: 1px solid #ddd;
  -webkit-border-radius: 0 0 6px 6px;
  -moz-border-radius: 0 0 6px 6px;
  border-radius: 0 0 6px 6px;
  -webkit-box-shadow: inset 0 1px 0 #ffffff;
  -moz-box-shadow: inset 0 1px 0 #ffffff;
  box-shadow: inset 0 1px 0 #ffffff;
  *zoom: 1;
}
.modal-footer:before, .modal-footer:after {
  display: table;
  content: "";
}
.modal-footer:after {
  clear: both;
}
.modal-footer .btn {
  float: right;
  margin-left: 5px;
  margin-bottom: 0;
}
/*@import "bootstrap/tooltip.less";*/
/*@import "bootstrap/popovers.less";*/
/*@import "bootstrap/thumbnails.less";*/
.label {
  padding: 1px 3px 2px;
  font-size: 9.75px;
  font-weight: bold;
  color: #ffffff;
  text-transform: uppercase;
  background-color: #999999;
  -webkit-border-radius: 3px;
  -moz-border-radius: 3px;
  border-radius: 3px;
}
.label-important {
  background-color: #b94a48;
}
.label-warning {
  background-color: #f89406;
}
.label-success {
  background-color: #468847;
}
.label-info {
  background-color: #3a87ad;
}
/*@import "bootstrap/progress-bars.less";*/
/*@import "bootstrap/accordion.less";*/
.carousel {
  position: relative;
  margin-bottom: 18px;
  line-height: 1;
}
.carousel-inner {
  overflow: hidden;
  width: 100%;
  position: relative;
}
.carousel .item {
  display: none;
  position: relative;
  -webkit-transition: 0.6s ease-in-out left;
  -moz-transition: 0.6s ease-in-out left;
  -ms-transition: 0.6s ease-in-out left;
  -o-transition: 0.6s ease-in-out left;
  transition: 0.6s ease-in-out left;
}
.carousel .item > img {
  display: block;
  line-height: 1;
}
.carousel .active, .carousel .next, .carousel .prev {
  display: block;
}
.carousel .active {
  left: 0;
}
.carousel .next, .carousel .prev {
  position: absolute;
  top: 0;
  width: 100%;
}
.carousel .next {
  left: 100%;
}
.carousel .prev {
  left: -100%;
}
.carousel .next.left, .carousel .prev.right {
  left: 0;
}
.carousel .active.left {
  left: -100%;
}
.carousel .active.right {
  left: 100%;
}
.carousel-control {
  position: absolute;
  top: 40%;
  left: 15px;
  width: 40px;
  height: 40px;
  margin-top: -20px;
  font-size: 60px;
  font-weight: 100;
  line-height: 30px;
  color: #ffffff;
  text-align: center;
  background: #222222;
  border: 3px solid #ffffff;
  -webkit-border-radius: 23px;
  -moz-border-radius: 23px;
  border-radius: 23px;
  opacity: 0.5;
  filter: alpha(opacity=50);
}
.carousel-control.right {
  left: auto;
  right: 15px;
}
.carousel-control:hover {
  color: #ffffff;
  text-decoration: none;
  opacity: 0.9;
  filter: alpha(opacity=90);
}
.carousel-caption {
  position: absolute;
  left: 0;
  right: 0;
  bottom: 0;
  padding: 10px 15px 5px;
  background: #333333;
  background: rgba(0, 0, 0, 0.75);
}
.carousel-caption h4, .carousel-caption p {
  color: #ffffff;
}
.hero-unit {
  padding: 60px;
  margin-bottom: 30px;
  background-color: #f5f5f5;
  -webkit-border-radius: 6px;
  -moz-border-radius: 6px;
  border-radius: 6px;
}
.hero-unit h1 {
  margin-bottom: 0;
  font-size: 60px;
  line-height: 1;
  letter-spacing: -1px;
}
.hero-unit p {
  font-size: 18px;
  font-weight: 200;
  line-height: 27px;
}
body {
  background-color: #eeeeee;
}
.container-fluid {
  padding: 0px;
  margin: 0px auto;
  max-width: 960px;
}
.page {
  background: #ffffff;
  -webkit-border-radius: 0 0 6px 6px;
  -moz-border-radius: 0 0 6px 6px;
  border-radius: 0 0 6px 6px;
  -webkit-box-shadow: 0 1px 2px rgba(0, 0, 0, 0.15);
  -moz-box-shadow: 0 1px 2px rgba(0, 0, 0, 0.15);
  box-shadow: 0 1px 2px rgba(0, 0, 0, 0.15);
}
.page_inner {
  padding: 20px;
  *zoom: 1;
}
.page_inner:before, .page_inner:after {
  display: table;
  content: "";
}
.page_inner:after {
  clear: both;
}
.navbar.primary {
  margin-bottom: 0px;
  margin-top: 26px;
}
.navbar.primary .brand.hidden {
  display: none;
}
.navbar.primary .form-search .btn {
  margin-top: 0px;
}
.navbar.accounts {
  margin-bottom: 52px;
}
.navbar.accounts .navbar-inner {
  -webkit-border-radius: inherit;
  -moz-border-radius: inherit;
  border-radius: inherit;
}
.header {
  text-shadow: 0 1px 0 white;
  position: relative;
  z-index: 2;
}
.header h1 {
  line-height: inherit;
}
.page-header, .sub-header {
  background: #f9f9f9;
  padding: 20px;
  margin-top: 0px;
  margin-bottom: 18px;
  border-bottom: 1px solid #e0e0e0;
}
.sub-header {
  background: none;
  padding: 0px 0px 10px;
}
.cart {
  margin: 0px;
  *zoom: 1;
}
.cart:before, .cart:after {
  display: table;
  content: "";
}
.cart:after {
  clear: both;
}
.cart .cart_summary strong {
  padding: 4px 10px 4px;
  display: block;
}
.cart .cart_summary strong span {
  font-weight: normal;
}
.cart li {
  display: block;
  float: right;
}
.cart li .btn-group .dropdown-menu {
  left: auto;
  right: 0px;
  width: 300px;
  padding-bottom: 0px;
  max-width: none;
}
.cart li .btn-group .dropdown-menu li {
  width: 100%;
  float: none;
  display: block;
}
.cart li .btn-group .dropdown-menu .basket_item {
  margin: 0px;
}
.cart li .btn-group .dropdown-menu .basket_item li {
  width: auto;
  border-top: 1px solid #eeeeee;
  padding: 10px 15px;
}
.cart li .btn-group .dropdown-menu .basket_item li:first-child {
  border-top: none;
}
.cart li .btn-group .dropdown-menu .basket_item .form-actions {
  -webkit-border-radius: 0 0px 6px 6px;
  -moz-border-radius: 0 0px 6px 6px;
  border-radius: 0 0px 6px 6px;
  margin: 0px;
}
.cart li .btn-group .dropdown-menu .basket_item .form-actions p {
  *zoom: 1;
}
.cart li .btn-group .dropdown-menu .basket_item .form-actions p:before, .cart li .btn-group .dropdown-menu .basket_item .form-actions p:after {
  display: table;
  content: "";
}
.cart li .btn-group .dropdown-menu .basket_item .form-actions p:after {
  clear: both;
}
.cart li .btn-group .dropdown-menu .basket_item .form-actions p .btn {
  float: right;
}
.cart li .btn-group .dropdown-menu .basket_item .form-actions h4 {
  text-align: right;
  margin-bottom: 13px;
}
.cart li .btn-group .dropdown-menu .basket_item .form-actions h4 small {
  display: block;
}
.cart li .btn-group .dropdown-menu .basket_item a {
  color: #0088cc;
  font-weight: inherit;
  white-space: normal;
}
.cart li .btn-group .dropdown-menu .basket_item a.btn {
  color: #fff;
}
.cart li .btn-group .dropdown-menu .basket_item a.primary {
  background-color: #0286d5;
  background-image: -moz-linear-gradient(top, #049cdb, #0064cd);
  background-image: -ms-linear-gradient(top, #049cdb, #0064cd);
  background-image: -webkit-gradient(linear, 0 0, 0 100%, from(#049cdb), to(#0064cd));
  background-image: -webkit-linear-gradient(top, #049cdb, #0064cd);
  background-image: -o-linear-gradient(top, #049cdb, #0064cd);
  background-image: linear-gradient(top, #049cdb, #0064cd);
  background-repeat: repeat-x;
  filter: progid:DXImageTransform.Microsoft.gradient(startColorstr='#049cdb', endColorstr='#0064cd', GradientType=0);
  border-color: #0064cd #0064cd #003f81;
  border-color: rgba(0, 0, 0, 0.1) rgba(0, 0, 0, 0.1) rgba(0, 0, 0, 0.25);
}
.cart li .btn-group .dropdown-menu .basket_item a.primary:hover {
  background-position: 0 -15px;
}
.cart li .btn-group .dropdown-menu .basket_item h4 {
  font-size: 14px;
}
.cart li .btn-group .dropdown-menu .basket_item h4 a {
  padding: 0px;
}
.footer_links {
  padding: 0px;
  margin: 0px;
  *zoom: 1;
  *zoom: 1;
  border-bottom: 1px solid #cccccc;
  padding: 13px;
  margin-bottom: 18px;
}
.footer_links:before, .footer_links:after {
  display: table;
  content: "";
}
.footer_links:after {
  clear: both;
}
.footer_links > li {
  list-style: none;
}
.footer_links li {
  float: left;
}
.footer_links li li {
  float: none;
}
.footer_links:before, .footer_links:after {
  display: table;
  content: "";
}
.footer_links:after {
  clear: both;
}
.footer_links li {
  margin-left: 10px;
  padding-left: 10px;
  border-left: 1px solid #cccccc;
}
.footer_links li:first-child, .footer_links li:last-child {
  margin-left: 0px;
  padding-left: 0px;
  border-left: none;
}
.footer_links .top_page {
  float: right;
}
#browse .dropdown-menu > li:hover .sub-nav, #browse .dropdown-menu > li > a:hover .sub-nav, #browse .dropdown-menu > li:hover {
  visibility: visible;
  background-color: #efefef;
  border-right-color: #efefef;
  -webkit-box-shadow: 5px 5px 7px -1px rgba(0, 0, 0, 0.2);
  -moz-box-shadow: 5px 5px 7px -1px rgba(0, 0, 0, 0.2);
  box-shadow: 5px 5px 7px -1px rgba(0, 0, 0, 0.2);
  -webkit-background-clip: padding-box;
  -moz-background-clip: padding;
  background-clip: padding-box;
}
.navbar #menu2.dropdown.open > a {
  background-position: 0 -15px;
}
.navbar #browse > a {
  display: inline-block;
  padding: 4px 10px 4px;
  font-size: 13px;
  line-height: 18px;
  color: #333333;
  text-align: center;
  text-shadow: 0 1px 1px rgba(255, 255, 255, 0.75);
  background-color: #fafafa;
  background-image: -webkit-gradient(linear, 0 0, 0 100%, from(#ffffff), color-stop(25%, #ffffff), to(#e6e6e6));
  background-image: -webkit-linear-gradient(#ffffff, #ffffff 25%, #e6e6e6);
  background-image: -moz-linear-gradient(top, #ffffff, #ffffff 25%, #e6e6e6);
  background-image: -ms-linear-gradient(#ffffff, #ffffff 25%, #e6e6e6);
  background-image: -o-linear-gradient(#ffffff, #ffffff 25%, #e6e6e6);
  background-image: linear-gradient(#ffffff, #ffffff 25%, #e6e6e6);
  background-repeat: no-repeat;
  filter: progid:DXImageTransform.Microsoft.gradient(startColorstr='#ffffff', endColorstr='#e6e6e6', GradientType=0);
  border: 1px solid #ccc;
  border-bottom-color: #bbb;
  -webkit-border-radius: 4px;
  -moz-border-radius: 4px;
  border-radius: 4px;
  -webkit-box-shadow: inset 0 1px 0 rgba(255, 255, 255, 0.2), 0 1px 2px rgba(0, 0, 0, 0.05);
  -moz-box-shadow: inset 0 1px 0 rgba(255, 255, 255, 0.2), 0 1px 2px rgba(0, 0, 0, 0.05);
  box-shadow: inset 0 1px 0 rgba(255, 255, 255, 0.2), 0 1px 2px rgba(0, 0, 0, 0.05);
  cursor: pointer;
  *margin-left: .3em;
  text-shadow: 0 -1px 0 rgba(0, 0, 0, 0.25);
  color: #ffffff;
  background-color: #006dcc;
  background-image: -moz-linear-gradient(top, #0088cc, #0044cc);
  background-image: -ms-linear-gradient(top, #0088cc, #0044cc);
  background-image: -webkit-gradient(linear, 0 0, 0 100%, from(#0088cc), to(#0044cc));
  background-image: -webkit-linear-gradient(top, #0088cc, #0044cc);
  background-image: -o-linear-gradient(top, #0088cc, #0044cc);
  background-image: linear-gradient(top, #0088cc, #0044cc);
  background-repeat: repeat-x;
  filter: progid:DXImageTransform.Microsoft.gradient(startColorstr='#0088cc', endColorstr='#0044cc', GradientType=0);
  border-color: #0044cc #0044cc #002a80;
  border-color: rgba(0, 0, 0, 0.1) rgba(0, 0, 0, 0.1) rgba(0, 0, 0, 0.25);
  filter: progid:DXImageTransform.Microsoft.gradient(enabled = false);
  margin: 5px 10px 5px 0px;
  padding: 5px 10px 6px;
}
.navbar #browse > a:first-child {
  *margin-left: 0;
}
.navbar #browse > a:hover,
.navbar #browse > a:active,
.navbar #browse > a.active,
.navbar #browse > a.disabled,
.navbar #browse > a[disabled] {
  background-color: #0044cc;
}
.navbar #browse > a:active, .navbar #browse > a.active {
  background-color: #003399 \9;
}
.navbar #browse > a .caret {
  border-top-color: #ffffff;
  opacity: 0.75;
  filter: alpha(opacity=75);
}
.navbar #browse > a:hover {
  background-position: 0 -15px;
}
.navbar #browse a {
  border: none;
  display: block;
  clear: none;
  position: relative;
  line-height: 18px;
}
.navbar #browse .dropdown-menu {
  width: 212px;
  padding: 0px;
  border: none;
  -webkit-border-radius: 0px;
  -moz-border-radius: 0px;
  border-radius: 0px;
  margin-top: 0px;
}
.navbar #browse .dropdown-menu:before, .navbar #browse .dropdown-menu:after {
  content: none;
}
.navbar #browse .nav.sub-nav {
  visibility: hidden;
  position: absolute;
  left: 100%;
  top: 0px;
}
.navbar #browse .nav.sub-nav > li {
  float: none;
}
.navbar #browse .nav.sub-nav > li > a {
  padding: 9px 12px;
}
.navbar #browse .nav-tabs.nav-stacked > li span {
  position: absolute;
  right: 5%;
}
.navbar #browse .nav-tabs.nav-stacked > li .sub-nav a:hover {
  background-color: #08C;
}
.navbar #browse .nav-tabs.nav-stacked > li .sub-nav > li {
  border: 1px solid #efefef;
  border-top-width: 0px;
}
.navbar #browse .nav-tabs.nav-stacked > li:last-child > a, .navbar #browse .nav-tabs.nav-stacked > li:first-child > a {
  -webkit-border-radius: 0px;
  -moz-border-radius: 0px;
  border-radius: 0px;
}
#browse .nav-tabs > li {
  border: 1px solid #ddd;
  border-top-width: 0px;
  margin-bottom: 0px;
}
/* Account Navbar */
.navbar.accounts .nav div {
  padding: 10px 10px 11px;
  line-height: 19px;
  display: block;
  color: #999999;
}
/* Account Styles */
.account_settings, .new_address {
  min-height: 20px;
  padding: 19px;
  margin-bottom: 20px;
  background-color: #f5f5f5;
  border: 1px solid #eee;
  border: 1px solid rgba(0, 0, 0, 0.05);
  -webkit-border-radius: 4px;
  -moz-border-radius: 4px;
  border-radius: 4px;
  -webkit-box-shadow: inset 0 1px 1px rgba(0, 0, 0, 0.05);
  -moz-box-shadow: inset 0 1px 1px rgba(0, 0, 0, 0.05);
  box-shadow: inset 0 1px 1px rgba(0, 0, 0, 0.05);
}
.account_settings blockquote, .new_address blockquote {
  border-color: #ddd;
  border-color: rgba(0, 0, 0, 0.15);
}
.login_form form, .register_form form {
  min-height: 20px;
  padding: 19px;
  margin-bottom: 20px;
  background-color: #f5f5f5;
  border: 1px solid #eee;
  border: 1px solid rgba(0, 0, 0, 0.05);
  -webkit-border-radius: 4px;
  -moz-border-radius: 4px;
  border-radius: 4px;
  -webkit-box-shadow: inset 0 1px 1px rgba(0, 0, 0, 0.05);
  -moz-box-shadow: inset 0 1px 1px rgba(0, 0, 0, 0.05);
  box-shadow: inset 0 1px 1px rgba(0, 0, 0, 0.05);
}
.login_form form blockquote, .register_form form blockquote {
  border-color: #ddd;
  border-color: rgba(0, 0, 0, 0.15);
}
.login_form form h2, .register_form form h2 {
  margin-bottom: 18px;
  font-size: 18px;
}
.basket_summary, .later_summary {
  padding-left: 0px;
}
.basket_summary .actions, .later_summary .actions {
  margin-left: 0px;
}
.basket_summary table input, .later_summary table input {
  width: 20%;
}
.order_summary {
  margin: 0px 0px;
  padding: 0px;
  *zoom: 1;
  padding-top: 0px;
}
.order_summary:before, .order_summary:after {
  display: table;
  content: "";
}
.order_summary:after {
  clear: both;
}
.order_summary li {
  display: block;
}
.order_summary li a {
  display: block;
  padding: 4px 0px;
  width: 100%;
  line-height: 18px;
}
.order_summary ul {
  margin: 0px;
}
.order_summary li {
  border-bottom: 1px solid #999999;
  padding: 2px 0px;
  margin-bottom: 9px;
}
.order_summary li h6 {
  line-height: 18px;
  margin-bottom: 9px;
  color: #333333;
  font-size: 11px;
}
.order_summary li li {
  border-bottom: none;
  margin: 0px 0px;
}
.order_summary li li span {
  color: #555555;
}
.order_summary li {
  border-color: #333333;
  border-style: dashed;
  *zoom: 1;
}
.order_summary li:before, .order_summary li:after {
  display: table;
  content: "";
}
.order_summary li:after {
  clear: both;
}
.order_summary li strong {
  float: left;
  color: #333333;
}
.order_summary li span {
  float: right;
}
.order_summary li .total {
  background-color: transparent;
}
.shipping_address h2 {
  margin-bottom: 18px;
}
.choose_shipping_address {
  margin-top: 10px;
}
.choose_shipping_address ul {
  margin: 0px;
  padding: 0px;
}
.choose_shipping_address ul li {
  padding: 0px;
  list-style: none;
}
.choose_shipping_address .well {
  position: relative;
}
.choose_shipping_address .well form {
  margin-bottom: 0px;
}
.choose_shipping_address .well .delete_address {
  position: absolute;
  top: 19px;
  right: 19px;
}
.choose_shipping_address .alert-actions {
  *zoom: 1;
}
.choose_shipping_address .alert-actions:before, .choose_shipping_address .alert-actions:after {
  display: table;
  content: "";
}
.choose_shipping_address .alert-actions:after {
  clear: both;
}
.choose_shipping_address .alert-actions form, .choose_shipping_address .alert-actions a {
  float: left;
  margin: 0px 5px;
}
.choose_shipping_address .alert-actions form input {
  width: auto;
}
.total {
  font-size: 18px;
  text-align: right;
  background-color: #FDF5D9;
  font-weight: bold;
}
/*  Procduct columns*/
.five li {
  width: 20%;
}
.four li {
  width: 25%;
}
.three li {
  width: 33.33333333333333%;
}
.two li {
  width: 50%;
}
.one li {
  width: 100%;
}
.five li li,
.four li li,
.three li li,
.two li li,
.one li li {
  width: auto;
}
.products {
  padding: 0px;
  margin: 0px;
  *zoom: 1;
}
.products:before, .products:after {
  display: table;
  content: "";
}
.products:after {
  clear: both;
}
.products > li {
  list-style: none;
}
.products li {
  float: left;
}
.products li li {
  float: none;
}
.product_pod {
  padding: 8%;
  position: relative;
  height: 375px;
  overflow: hidden;
  text-align: center;
  *zoom: 1;
}
.product_pod:before, .product_pod:after {
  display: table;
  content: "";
}
.product_pod:after {
  clear: both;
}
.product_pod p {
  margin-bottom: 0;
}
.product_pod h3 {
  font-size: 1em;
  margin-bottom: 0;
  line-height: 18px;
}
.product_pod h3 a {
  line-height: 18px;
}
.product_pod h4 {
  *zoom: 1;
  margin-bottom: 18px;
  margin-top: 9px;
  line-height: 18px;
  font-size: 16px;
  /*span {
          float:right;
        }
        del {
          float:left;
          font-size:0.611em;
          font-weight:normal;
          color:lighten(@grayDark, 40%);
        }*/

}
.product_pod h4:before, .product_pod h4:after {
  display: table;
  content: "";
}
.product_pod h4:after {
  clear: both;
}
.product_pod .avaliability {
  margin-bottom: 9px;
  text-align: center;
}
.product_pod button {
  width: 100%;
}
.product_pod .product_price {
  position: absolute;
  bottom: 8%;
  left: 8%;
  width: 84%;
}
.product_pod .product_price form {
  margin-bottom: 0px;
}
.product_pod .product_price form input#id_quantity {
  width: 90%;
}
.product_pod .product_price .btn {
  padding-left: 0px;
  padding-right: 0px;
  width: 100%;
}
/* carosel product list mods */
.es-carousel .product_pod {
  height: 250px;
}
.es-carousel .product_pod .product_price {
  bottom: 0px;
}
/* Product list image container */
.image_container {
  width: 100%;
  height: 125px;
  overflow: hidden;
  text-align: center;
  margin-bottom: 9px;
  position: relative;
}
.image_container img {
  height: 100%;
  max-width: 100%;
  width: auto;
  margin: 0px auto;
}
/* For vertical product lists ADD class vertical */
.products.vertical li {
  margin-bottom: 18px;
}
.products.vertical li .product_pod {
  padding: 0px;
}
.products.vertical li .product_pod .image_container {
  width: 25%;
  float: left;
  margin-right: 15px;
  margin-bottom: 0px;
}
.products.vertical li .product_pod .avaliability {
  text-align: left;
}
.products.vertical li .product_pod .product_price {
  position: static;
  width: auto;
}
.products.vertical li .product_pod .product_price h4 {
  display: inline;
}
.products.vertical li .product_pod .product_price h4 span, .products.vertical li .product_pod .product_price h4 del {
  float: none;
}
.products.vertical li .product_pod .product_price .btn {
  width: auto;
  display: block;
  padding: 5px 14px 6px;
  margin-top: 5px;
}
.products.three.vertical li, .products.four.vertical li, .products.five.vertical li {
  width: auto;
  float: none;
  border-bottom: 1px solid #eeeeee;
  padding-bottom: 18px;
}
.products.three.vertical li .product_pod, .products.four.vertical li .product_pod, .products.five.vertical li .product_pod {
  height: auto;
}
.products.two.vertical li .product_pod {
  height: auto;
}
.products.two.vertical li:nth-child(2n-1) {
  clear: both;
}
.avaliability {
  /*  text-align:center;*/

}
.avaliability.outofstock {
  color: #9d261d;
}
.avaliability.instock {
  color: #46a546;
}
/* Product View image container */
.images img {
  width: 100%;
  height: auto;
}
/* Product Page */
.price_color {
  display: block;
  color: #46a546;
}
.basic label {
  width: auto;
}
.basic .input {
  margin: 0px;
}
.basic .input input {
  margin: 0px 10px;
}
.promo_related {
  min-height: 20px;
  padding: 19px;
  margin-bottom: 20px;
  background-color: #f5f5f5;
  border: 1px solid #eee;
  border: 1px solid rgba(0, 0, 0, 0.05);
  -webkit-border-radius: 4px;
  -moz-border-radius: 4px;
  border-radius: 4px;
  -webkit-box-shadow: inset 0 1px 1px rgba(0, 0, 0, 0.05);
  -moz-box-shadow: inset 0 1px 1px rgba(0, 0, 0, 0.05);
  box-shadow: inset 0 1px 1px rgba(0, 0, 0, 0.05);
  height: 250px;
}
.promo_related blockquote {
  border-color: #ddd;
  border-color: rgba(0, 0, 0, 0.15);
}
/* review styles */
.review {
  border-bottom: 1px solid #999999;
  *zoom: 1;
}
.review:before, .review:after {
  display: table;
  content: "";
}
.review:after {
  clear: both;
}
.review h3 {
  margin-top: 10px;
  margin-bottom: 10px;
  font-size: 16px;
}
.review h3 small {
  font-size: 12px;
}
.review h4 {
  border-top: 1px solid #eeeeee;
  border-bottom: 1px solid #999999;
  font-size: 14px;
}
.review_content div {
  padding: 15px;
  padding-left: 0px;
  border-right: dotted 1px #999999;
}
.review_votes div {
  padding: 15px;
  padding-left: 0px;
  padding-bottom: 0px;
}
.review_votes .vote_agree {
  float: left;
  margin-right: 10px;
}
.review_votes form {
  padding-bottom: 10px;
  margin-bottom: 0px;
}
.review_votes form input {
  /*      width:70px;*/

}
.review_add,
.review_all,
.review_read,
.side_categories {
  min-height: 20px;
  padding: 19px;
  margin-bottom: 20px;
  background-color: #f5f5f5;
  border: 1px solid #eee;
  border: 1px solid rgba(0, 0, 0, 0.05);
  -webkit-border-radius: 4px;
  -moz-border-radius: 4px;
  border-radius: 4px;
  -webkit-box-shadow: inset 0 1px 1px rgba(0, 0, 0, 0.05);
  -moz-box-shadow: inset 0 1px 1px rgba(0, 0, 0, 0.05);
  box-shadow: inset 0 1px 1px rgba(0, 0, 0, 0.05);
}
.review_add blockquote,
.review_all blockquote,
.review_read blockquote,
.side_categories blockquote {
  border-color: #ddd;
  border-color: rgba(0, 0, 0, 0.15);
}
/* This is needed for ie7 */
#main_slider, #secondary_slider {
  height: 320px;
}
/* Elastislide Style */
.es-carousel-wrapper {
  /*  background: #efefef;*/

  padding: 1px 20px;
  -moz-border-radius: 4px;
  -webkit-border-radius: 4px;
  border-radius: 4px;
  position: relative;
  margin-bottom: 30px;
  overflow: hidden;
  border: 1px solid #ddd;
}
.es-carousel {
  overflow: hidden;
  border-right: 1px solid #ddd;
  border-left: 1px solid #ddd;
}
.es-carousel ul {
  display: none;
}
.es-carousel ul li {
  height: 100%;
  float: left;
  display: block;
}
.es-carousel ul li a {
  /*display:block;
	 border-style:solid;
	 border-color:#999;
	 opacity:0.8;*/

  -webkit-touch-callout: none;
  /* option */

  -webkit-transition: all 0.2s ease-in-out;
  -moz-transition: all 0.2s ease-in-out;
  -o-transition: all 0.2s ease-in-out;
  -ms-transition: all 0.2s ease-in-out;
  transition: all 0.2s ease-in-out;
}
.es-carousel ul li.selected a {
  border-color: #0069D6;
  opacity: 1.0;
}
.es-carousel ul li a img {
  display: block;
  border: none;
  max-height: 100%;
  max-width: 100%;
}
.es-nav span {
  position: absolute;
  top: 0px;
  left: 0px;
  background-image: url(../img/ui/icon_slider_left.png);
  background-color: #efefef;
  background-position: 4px 50%;
  background-repeat: no-repeat;
  width: 20px;
  height: 100%;
  text-indent: -9000px;
  cursor: pointer;
  opacity: 0.3;
  -moz-border-radius-topright: 0px;
  -moz-border-radius-topleft: 4px;
  -moz-border-radius-bottomleft: 4px;
  -moz-border-radius-bottomright: 0px;
  -webkit-border-radius: 4px 0px 0px 4px;
  border-radius: 4px 0px 0px 4px;
}
.es-nav span.es-nav-next {
  right: 0px;
  left: auto;
  background-image: url(../img/ui/icon_slider_right.png);
  -moz-border-radius-topleft: 0px;
  -moz-border-radius-topright: 4px;
  -moz-border-radius-bottomright: 4px;
  -moz-border-radius-bottomleft: 0px;
  -webkit-border-radius: 0px 4px 4px 0px;
  border-radius: 0px 4px 4px 0px;
}
.es-nav span:hover {
  background-color: #ddd;
}
/* Accordion */
.accordion dt {
  display: block;
  background-image: url(../img/ui/icon_plus.png);
  background-position: 0px 2px;
  background-repeat: no-repeat;
  padding-left: 26px;
  padding-bottom: 9px;
  margin-top: 9px;
  color: #0088cc;
  cursor: pointer;
  border-bottom: 1px solid #999999;
}
.accordion .open {
  background-image: url(../img/ui/icon_minus.png);
}
.accordion dd {
  width: 100%;
  margin: 0px;
  padding: 0px;
}
.accordion dd div {
  /*      .well();*/

}
/* Gallery */
.rg-image-wrapper {
  position: relative;
  padding: 20px 30px;
  border: solid 1px #ddd;
  /*  background:transparent url(../ResponsiveGallery/black.png) repeat top left;*/

  background: #fff;
  -moz-border-radius: 3px;
  -webkit-border-radius: 3px;
  border-radius: 3px;
  min-height: 20px;
  margin-bottom: 20px;
}
.rg-image {
  position: relative;
  text-align: center;
  line-height: 0px;
}
.rg-image a {
  display: block;
}
.rg-image img {
  max-height: 100%;
  max-width: 100%;
  max-height: 250px;
}
.rg-image-nav a {
  position: absolute;
  top: 0px;
  left: 0px;
  background-image: url(../img/ui/icon_slider_left.png);
  background-color: #fff;
  background-position: 4px 50%;
  background-repeat: no-repeat;
  width: 20px;
  height: 100%;
  text-indent: -9000px;
  cursor: pointer;
  opacity: 0.8;
  outline: none;
  border-right: 1px solid #ddd;
}
.rg-image-nav a.rg-image-nav-next {
  right: 0px;
  left: auto;
  background-image: url(../img/ui/icon_slider_right.png);
  background-position: 4px 50%;
  background-repeat: no-repeat;
  -moz-border-radius: 0px 3px 3px 0px;
  -webkit-border-radius: 0px 3px 3px 0px;
  border-radius: 0px 3px 3px 0px;
  border-left: 1px solid #ddd;
  border-right-width: 0px;
}
.rg-image-nav a:hover {
  background-color: #ddd;
}
.rg-caption {
  text-align: center;
  margin-top: 15px;
  position: relative;
}
.rg-caption p {
  font-size: 0.846em;
  letter-spacing: 2px;
  font-family: 'Trebuchet MS', 'Myriad Pro', Arial, sans-serif;
  line-height: 16px;
  padding: 0 15px;
  text-transform: uppercase;
}
.rg-view {
  height: 30px;
}
.rg-view a {
  display: block;
  float: right;
  width: 16px;
  height: 16px;
  margin-right: 3px;
  background: #464646 url(../../responsivegallery/views.png) no-repeat top left;
  border: 3px solid #464646;
  opacity: 0.8;
}
.rg-view a:hover {
  opacity: 1.0;
}
.rg-view a.rg-view-full {
  background-position: 0px 0px;
}
.rg-view a.rg-view-selected {
  background-color: #6f6f6f;
  border-color: #6f6f6f;
}
.rg-view a.rg-view-thumbs {
  background-position: 0px -16px;
}
.rg-loading {
  width: 46px;
  height: 46px;
  position: absolute;
  top: 50%;
  left: 50%;
  /*  background:#000 url(../responsivegallery/ajax-loader.gif) no-repeat center center;*/

  margin: -23px 0px 0px -23px;
  z-index: 100;
  -moz-border-radius: 10px;
  -webkit-border-radius: 10px;
  border-radius: 10px;
  opacity: 0.7;
}
/* Modal modifications */
.large-content {
  height: 300px;
  overflow: auto;
  padding-right: 30px;
}
.sub-header h2 small {
  *zoom: 1;
}
.sub-header h2 small:before, .sub-header h2 small:after {
  display: table;
  content: "";
}
.sub-header h2 small:after {
  clear: both;
}
.sub-header h2 a {
  float: right;
  line-height: 36px;
}
/* Star Rating Default */
.star {
  clear: both;
  display: block;
  padding-left: 110px;
  background: url(../img/ui/bg-stars.png) 0px -4px no-repeat;
  height: 18px;
  line-height: 18px;
}
.star.One {
  background-position: 0px -26px;
}
.star.Two {
  background-position: 0px -48px;
}
.star.Three {
  background-position: 0px -70px;
}
.star.Four {
  background-position: 0px -92px;
}
.star.Five {
  background-position: 0px -114px;
}
/* Star Rating Small */
.product_pod .star {
  padding-left: 0px;
  text-indent: -9999px;
  background: url(../img/ui/bg-stars-small.png) 0px -4px no-repeat;
  height: 11px;
  line-height: 11px;
  width: 65px;
  margin: 0px auto 4px;
}
.product_pod .star.One {
  background-position: 0px -18px;
}
.product_pod .star.Two {
  background-position: 0px -32px;
}
.product_pod .star.Three {
  background-position: 0px -47px;
}
.product_pod .star.Four {
  background-position: 0px -61px;
}
.product_pod .star.Five {
  background-position: 0px -75px;
}
/*style guide*/
.swatch {
  display: inline-block;
  width: 30px;
  height: 20px;
  margin: -6px 0;
  background: #555555;
  -webkit-border-radius: 3px;
  -moz-border-radius: 3px;
  border-radius: 3px;
}
.swatch-col {
  width: 30px;
}
.test-opacity {
  opacity: 0.5;
  filter: alpha(opacity=50);
}
.test-square {
  width: 25px;
  height: 25px;
}
.test-size {
  width: 7px;
  height: 25px;
}
.test-center {
  display: block;
  margin-left: auto;
  margin-right: auto;
}
<<<<<<< HEAD
=======
.test-radius {
  -webkit-border-radius: 10px;
  -moz-border-radius: 10px;
  border-radius: 10px;
}
.test-shadow {
  -webkit-box-shadow: 2px 2px 3px rgba(0, 0, 0, 0.5);
  -moz-box-shadow: 2px 2px 3px rgba(0, 0, 0, 0.5);
  box-shadow: 2px 2px 3px rgba(0, 0, 0, 0.5);
}
.test-transition {
  -webkit-transition: all 1s ease-in-out;
  -moz-transition: all 1s ease-in-out;
  -ms-transition: all 1s ease-in-out;
  -o-transition: all 1s ease-in-out;
  transition: all 1s ease-in-out;
}
.test-transition:hover {
  background: #46a546;
}
.test-rotation {
  -webkit-transform: rotate(50deg);
  -moz-transform: rotate(50deg);
  -ms-transform: rotate(50deg);
  -o-transform: rotate(50deg);
  transform: rotate(50deg);
}
.test-scale {
  -webkit-transform: scale(0.5);
  -moz-transform: scale(0.5);
  -ms-transform: scale(0.5);
  -o-transform: scale(0.5);
  transform: scale(0.5);
}
.test-translate {
  -webkit-transform: translate(15px, 5px);
  -moz-transform: translate(15px, 5px);
  -ms-transform: translate(15px, 5px);
  -o-transform: translate(15px, 5px);
  transform: translate(15px, 5px);
}
.test-clip {
  border: 5px solid #ffc40d;
  padding: 5px;
  -webkit-background-clip: content;
  -moz-background-clip: content;
  background-clip: content;
}
.test-bgsize {
  background: url('http://placehold.it/260x180') no-repeat 0 0 #46a546;
  -webkit-background-size: 10px auto;
  -moz-background-size: 10px auto;
  -o-background-size: 10px auto;
  background-size: 10px auto;
}
.test-sizing {
  border: 3px solid #9d261d;
  padding: 2px;
  -webkit-box-sizing: border-box;
  -moz-box-sizing: border-box;
  box-sizing: border-box;
}
.test-select {
  -webkit-user-select: none;
  -moz-user-select: none;
  -o-user-select: none;
  user-select: none;
}
.test-resizable {
  resize: both;
  overflow: auto;
  max-width: 40px;
  max-height: 40px;
}
.test-column {
  -webkit-column-count: 3;
  -moz-column-count: 3;
  column-count: 3;
  -webkit-column-gap: 10;
  -moz-column-gap: 10;
  column-gap: 10;
}
.test-transback {
  background-color: rgba(70, 164, 70, 0.5);
}
.test-transborder {
  border: 3px solid #000000;
  border-color: rgba(155, 37, 28, 0.5);
  -webkit-background-clip: padding-box;
  -moz-background-clip: padding-box;
  background-clip: padding-box;
}
.test-gradvert {
  background-color: #90b12f;
  background-image: -moz-linear-gradient(top, #46a546, #ffc40d);
  background-image: -ms-linear-gradient(top, #46a546, #ffc40d);
  background-image: -webkit-gradient(linear, 0 0, 0 100%, from(#46a546), to(#ffc40d));
  background-image: -webkit-linear-gradient(top, #46a546, #ffc40d);
  background-image: -o-linear-gradient(top, #46a546, #ffc40d);
  background-image: linear-gradient(top, #46a546, #ffc40d);
  background-repeat: repeat-x;
  filter: progid:DXImageTransform.Microsoft.gradient(startColorstr='#46a546', endColorstr='#ffc40d', GradientType=0);
}
.test-gradhoriz {
  background-color: #ffc40d;
  background-image: -moz-linear-gradient(left, #46a546, #ffc40d);
  background-image: -ms-linear-gradient(left, #46a546, #ffc40d);
  background-image: -webkit-gradient(linear, 0 0, 100% 0, from(#46a546), to(#ffc40d));
  background-image: -webkit-linear-gradient(left, #46a546, #ffc40d);
  background-image: -o-linear-gradient(left, #46a546, #ffc40d);
  background-image: linear-gradient(left, #46a546, #ffc40d);
  background-repeat: repeat-x;
  filter: progid:DXImageTransform.Microsoft.gradient(startColorstr='#46a546', endColorstr='#ffc40d', GradientType=1);
}
.test-graddirect {
  background-color: #ffc40d;
  background-repeat: repeat-x;
  background-image: -moz-linear-gradient(45deg, #46a546, #ffc40d);
  background-image: -ms-linear-gradient(45deg, #46a546, #ffc40d);
  background-image: -webkit-linear-gradient(45deg, #46a546, #ffc40d);
  background-image: -o-linear-gradient(45deg, #46a546, #ffc40d);
  background-image: linear-gradient(45deg, #46a546, #ffc40d);
}
.test-gradthreecolors {
  background-color: #d6d6d6;
  background-image: -webkit-gradient(linear, 0 0, 0 100%, from(#000000), color-stop(50%, #ffffff), to(#333333));
  background-image: -webkit-linear-gradient(#000000, #ffffff 50%, #333333);
  background-image: -moz-linear-gradient(top, #000000, #ffffff 50%, #333333);
  background-image: -ms-linear-gradient(#000000, #ffffff 50%, #333333);
  background-image: -o-linear-gradient(#000000, #ffffff 50%, #333333);
  background-image: linear-gradient(#000000, #ffffff 50%, #333333);
  background-repeat: no-repeat;
  filter: progid:DXImageTransform.Microsoft.gradient(startColorstr='#000000', endColorstr='#333333', GradientType=0);
}
.test-gradradial {
  background-color: #049cdb;
  background-image: -webkit-gradient(radial, center center, 0, center center, 460, from(#ffc40d), to(#049cdb));
  background-image: -webkit-radial-gradient(circle, #ffc40d, #049cdb);
  background-image: -moz-radial-gradient(circle, #ffc40d, #049cdb);
  background-image: -ms-radial-gradient(circle, #ffc40d, #049cdb);
  background-repeat: no-repeat;
}
.test-gradstriped {
  background-color: #049cdb;
  background-image: -webkit-gradient(linear, 0 100%, 100% 0, color-stop(0.25, rgba(255, 255, 255, 0.15)), color-stop(0.25, transparent), color-stop(0.5, transparent), color-stop(0.5, rgba(255, 255, 255, 0.15)), color-stop(0.75, rgba(255, 255, 255, 0.15)), color-stop(0.75, transparent), to(transparent));
  background-image: -webkit-linear-gradient(45deg, rgba(255, 255, 255, 0.15) 25%, transparent 25%, transparent 50%, rgba(255, 255, 255, 0.15) 50%, rgba(255, 255, 255, 0.15) 75%, transparent 75%, transparent);
  background-image: -moz-linear-gradient(45deg, rgba(255, 255, 255, 0.15) 25%, transparent 25%, transparent 50%, rgba(255, 255, 255, 0.15) 50%, rgba(255, 255, 255, 0.15) 75%, transparent 75%, transparent);
  background-image: -ms-linear-gradient(45deg, rgba(255, 255, 255, 0.15) 25%, transparent 25%, transparent 50%, rgba(255, 255, 255, 0.15) 50%, rgba(255, 255, 255, 0.15) 75%, transparent 75%, transparent);
  background-image: -o-linear-gradient(45deg, rgba(255, 255, 255, 0.15) 25%, transparent 25%, transparent 50%, rgba(255, 255, 255, 0.15) 50%, rgba(255, 255, 255, 0.15) 75%, transparent 75%, transparent);
  background-image: linear-gradient(45deg, rgba(255, 255, 255, 0.15) 25%, transparent 25%, transparent 50%, rgba(255, 255, 255, 0.15) 50%, rgba(255, 255, 255, 0.15) 75%, transparent 75%, transparent);
}
>>>>>>> 4edbb69c
/*** Promotional block styles ***/
/*** Badge styles ***/
.badge_container,
.badge_container:before,
.badge_container:after,
.badge_container .badge,
.badge_container .badge:before,
.badge_container .badge:after {
  height: 2.5em;
  width: 2.5em;
  background-color: #DA4F49;
  background-size: 2.5em;
}
.badge_container:before,
.badge_container:after,
.badge_container .badge:before,
.badge_container .badge:after {
  content: "";
  position: absolute;
}
.badge_container {
  margin: 0 auto;
  /* Centering for demo */

  position: absolute;
  /* Context */

  top: 1.5em;
  left: 1.5em;
  z-index: 9;
  -webkit-transform: rotate(-45deg);
  -moz-transform: rotate(-45deg);
  -ms-transform: rotate(-45deg);
  -o-transform: rotate(-45deg);
  transform: rotate(-45deg);
}
.badge_container:before {
  top: 0;
  left: 0;
  -webkit-transform: rotate(-30deg);
  -moz-transform: rotate(-30deg);
  -ms-transform: rotate(-30deg);
  -o-transform: rotate(-30deg);
  transform: rotate(-30deg);
}
.badge_container:after {
  top: 0;
  left: 0;
  -webkit-transform: rotate(-15deg);
  -moz-transform: rotate(-15deg);
  -ms-transform: rotate(-15deg);
  -o-transform: rotate(-15deg);
  transform: rotate(-15deg);
}
.badge_container .badge {
  padding: .5em 0em;
  height: 1.5em;
  /* height minus padding */

  position: absolute;
  bottom: 0;
  right: 0;
  -webkit-transform: rotate(45deg);
  -moz-transform: rotate(45deg);
  -ms-transform: rotate(45deg);
  -o-transform: rotate(45deg);
  transform: rotate(45deg);
  z-index: 1;
  /* important so the text shows up */

}
.badge_container .badge .label {
  background-color: transparent;
}
.badge_container .badge:before {
  top: 0;
  left: 0;
  -webkit-transform: rotate(60deg);
  -moz-transform: rotate(60deg);
  -ms-transform: rotate(60deg);
  -o-transform: rotate(60deg);
  transform: rotate(60deg);
}
.badge_container .badge:after {
  top: 0;
  left: 0;
  -webkit-transform: rotate(75deg);
  -moz-transform: rotate(75deg);
  -ms-transform: rotate(75deg);
  -o-transform: rotate(75deg);
  transform: rotate(75deg);
}
.badge_container .badge span {
  position: relative;
  z-index: 100;
  display: block;
  text-align: center;
  color: #fff;
  font-size: 0.6em;
  line-height: 0.8em;
  text-transform: uppercase;
}
.badge_container .badge span.number {
  font-weight: bold;
  font-size: 0.5em;
  line-height: .4em;
  color: #f2f2f2;
}
.pull-right {
  float: right;
}
.pull-left {
  float: left;
}
.hide {
  display: none;
}
.show {
  display: block;
}
.invisible {
  visibility: hidden;
}<|MERGE_RESOLUTION|>--- conflicted
+++ resolved
@@ -3671,8 +3671,6 @@
   margin-left: auto;
   margin-right: auto;
 }
-<<<<<<< HEAD
-=======
 .test-radius {
   -webkit-border-radius: 10px;
   -moz-border-radius: 10px;
@@ -3824,7 +3822,6 @@
   background-image: -o-linear-gradient(45deg, rgba(255, 255, 255, 0.15) 25%, transparent 25%, transparent 50%, rgba(255, 255, 255, 0.15) 50%, rgba(255, 255, 255, 0.15) 75%, transparent 75%, transparent);
   background-image: linear-gradient(45deg, rgba(255, 255, 255, 0.15) 25%, transparent 25%, transparent 50%, rgba(255, 255, 255, 0.15) 50%, rgba(255, 255, 255, 0.15) 75%, transparent 75%, transparent);
 }
->>>>>>> 4edbb69c
 /*** Promotional block styles ***/
 /*** Badge styles ***/
 .badge_container,
